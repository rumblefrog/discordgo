package discordgo

import (
	"encoding/json"
)

// This file contains all the possible structs that can be
// handled by AddHandler/EventHandler.
// DO NOT ADD ANYTHING BUT EVENT HANDLER STRUCTS TO THIS FILE.
//go:generate go run tools/cmd/eventhandlers/main.go

// Connect is the data for a Connect event.
// This is a sythetic event and is not dispatched by Discord.
type Connect struct{}

// Disconnect is the data for a Disconnect event.
// This is a sythetic event and is not dispatched by Discord.
type Disconnect struct{}

// RateLimit is the data for a RateLimit event.
// This is a sythetic event and is not dispatched by Discord.
type RateLimit struct {
	*TooManyRequests
	URL string
}

// Event provides a basic initial struct for all websocket events.
type Event struct {
	Operation GatewayOP       `json:"op"`
	Sequence  int64           `json:"s"`
	Type      string          `json:"t"`
	RawData   json.RawMessage `json:"d"`
	// Struct contains one of the other types in this file.
	Struct interface{} `json:"-"`
}

// A Ready stores all data for the websocket READY event.
type Ready struct {
	Version         int          `json:"v"`
	SessionID       string       `json:"session_id"`
	User            *SelfUser    `json:"user"`
	ReadState       []*ReadState `json:"read_state"`
	PrivateChannels []*Channel   `json:"private_channels"`
	Guilds          []*Guild     `json:"guilds"`

	// Undocumented fields
	Settings          *Settings            `json:"user_settings"`
	UserGuildSettings []*UserGuildSettings `json:"user_guild_settings"`
	Relationships     []*Relationship      `json:"relationships"`
	Presences         []*Presence          `json:"presences"`
	Notes             map[string]string    `json:"notes"`
}

// ChannelCreate is the data for a ChannelCreate event.
type ChannelCreate struct {
	*Channel
}

// ChannelUpdate is the data for a ChannelUpdate event.
type ChannelUpdate struct {
	*Channel
}

// ChannelDelete is the data for a ChannelDelete event.
type ChannelDelete struct {
	*Channel
}

// ChannelPinsUpdate stores data for a ChannelPinsUpdate event.
type ChannelPinsUpdate struct {
	LastPinTimestamp string `json:"last_pin_timestamp"`
<<<<<<< HEAD
	ChannelID        int64  `json:"channel_id,string"`
=======
	ChannelID        string `json:"channel_id"`
	GuildID          string `json:"guild_id,omitempty"`
>>>>>>> 0af46d54
}

// GuildCreate is the data for a GuildCreate event.
type GuildCreate struct {
	*Guild
}

// GuildUpdate is the data for a GuildUpdate event.
type GuildUpdate struct {
	*Guild
}

// GuildDelete is the data for a GuildDelete event.
type GuildDelete struct {
	*Guild
}

// GuildBanAdd is the data for a GuildBanAdd event.
type GuildBanAdd struct {
	User    *User `json:"user"`
	GuildID int64 `json:"guild_id,string"`
}

// GuildBanRemove is the data for a GuildBanRemove event.
type GuildBanRemove struct {
	User    *User `json:"user"`
	GuildID int64 `json:"guild_id,string"`
}

// GuildMemberAdd is the data for a GuildMemberAdd event.
type GuildMemberAdd struct {
	*Member
}

// GuildMemberUpdate is the data for a GuildMemberUpdate event.
type GuildMemberUpdate struct {
	*Member
}

// GuildMemberRemove is the data for a GuildMemberRemove event.
type GuildMemberRemove struct {
	*Member
}

// GuildRoleCreate is the data for a GuildRoleCreate event.
type GuildRoleCreate struct {
	*GuildRole
}

// GuildRoleUpdate is the data for a GuildRoleUpdate event.
type GuildRoleUpdate struct {
	*GuildRole
}

// A GuildRoleDelete is the data for a GuildRoleDelete event.
type GuildRoleDelete struct {
	RoleID  int64 `json:"role_id,string"`
	GuildID int64 `json:"guild_id,string"`
}

// A GuildEmojisUpdate is the data for a guild emoji update event.
type GuildEmojisUpdate struct {
	GuildID int64    `json:"guild_id,string"`
	Emojis  []*Emoji `json:"emojis"`
}

// A GuildMembersChunk is the data for a GuildMembersChunk event.
type GuildMembersChunk struct {
	GuildID int64     `json:"guild_id,string"`
	Members []*Member `json:"members"`
}

// GuildIntegrationsUpdate is the data for a GuildIntegrationsUpdate event.
type GuildIntegrationsUpdate struct {
	GuildID int64 `json:"guild_id,string"`
}

// MessageAck is the data for a MessageAck event.
type MessageAck struct {
	MessageID int64 `json:"message_id,string"`
	ChannelID int64 `json:"channel_id,string"`
}

// MessageCreate is the data for a MessageCreate event.
type MessageCreate struct {
	*Message
}

// MessageUpdate is the data for a MessageUpdate event.
type MessageUpdate struct {
	*Message
}

// MessageDelete is the data for a MessageDelete event.
type MessageDelete struct {
	*Message
}

// MessageReactionAdd is the data for a MessageReactionAdd event.
type MessageReactionAdd struct {
	*MessageReaction
}

// MessageReactionRemove is the data for a MessageReactionRemove event.
type MessageReactionRemove struct {
	*MessageReaction
}

// MessageReactionRemoveAll is the data for a MessageReactionRemoveAll event.
type MessageReactionRemoveAll struct {
	*MessageReaction
}

// PresencesReplace is the data for a PresencesReplace event.
type PresencesReplace []*Presence

// PresenceUpdate is the data for a PresenceUpdate event.
type PresenceUpdate struct {
	Presence
	GuildID int64   `json:"guild_id,string"`
	Roles   IDSlice `json:"roles,string"`
}

// Resumed is the data for a Resumed event.
type Resumed struct {
	Trace []string `json:"_trace"`
}

// RelationshipAdd is the data for a RelationshipAdd event.
type RelationshipAdd struct {
	*Relationship
}

// RelationshipRemove is the data for a RelationshipRemove event.
type RelationshipRemove struct {
	*Relationship
}

// TypingStart is the data for a TypingStart event.
type TypingStart struct {
<<<<<<< HEAD
	UserID    int64 `json:"user_id,string"`
	ChannelID int64 `json:"channel_id,string"`
	Timestamp int   `json:"timestamp"`
=======
	UserID    string `json:"user_id"`
	ChannelID string `json:"channel_id"`
	GuildID   string `json:"guild_id,omitempty"`
	Timestamp int    `json:"timestamp"`
>>>>>>> 0af46d54
}

// UserUpdate is the data for a UserUpdate event.
type UserUpdate struct {
	*User
}

// UserSettingsUpdate is the data for a UserSettingsUpdate event.
type UserSettingsUpdate map[string]interface{}

// UserGuildSettingsUpdate is the data for a UserGuildSettingsUpdate event.
type UserGuildSettingsUpdate struct {
	*UserGuildSettings
}

// UserNoteUpdate is the data for a UserNoteUpdate event.
type UserNoteUpdate struct {
	ID   int64  `json:"id,string"`
	Note string `json:"note"`
}

// VoiceServerUpdate is the data for a VoiceServerUpdate event.
type VoiceServerUpdate struct {
	Token    string `json:"token"`
	GuildID  int64  `json:"guild_id,string"`
	Endpoint string `json:"endpoint"`
}

// VoiceStateUpdate is the data for a VoiceStateUpdate event.
type VoiceStateUpdate struct {
	*VoiceState
}

// MessageDeleteBulk is the data for a MessageDeleteBulk event
type MessageDeleteBulk struct {
<<<<<<< HEAD
	Messages  IDSlice `json:"ids,string"`
	ChannelID int64   `json:"channel_id,string"`
=======
	Messages  []string `json:"ids"`
	ChannelID string   `json:"channel_id"`
	GuildID   string   `json:"guild_id"`
}

// WebhooksUpdate is the data for a WebhooksUpdate event
type WebhooksUpdate struct {
	GuildID   string `json:"guild_id"`
	ChannelID string `json:"channel_id"`
>>>>>>> 0af46d54
}<|MERGE_RESOLUTION|>--- conflicted
+++ resolved
@@ -69,12 +69,8 @@
 // ChannelPinsUpdate stores data for a ChannelPinsUpdate event.
 type ChannelPinsUpdate struct {
 	LastPinTimestamp string `json:"last_pin_timestamp"`
-<<<<<<< HEAD
 	ChannelID        int64  `json:"channel_id,string"`
-=======
-	ChannelID        string `json:"channel_id"`
-	GuildID          string `json:"guild_id,omitempty"`
->>>>>>> 0af46d54
+	GuildID          int64  `json:"guild_id,string,omitempty"`
 }
 
 // GuildCreate is the data for a GuildCreate event.
@@ -215,16 +211,10 @@
 
 // TypingStart is the data for a TypingStart event.
 type TypingStart struct {
-<<<<<<< HEAD
 	UserID    int64 `json:"user_id,string"`
 	ChannelID int64 `json:"channel_id,string"`
 	Timestamp int   `json:"timestamp"`
-=======
-	UserID    string `json:"user_id"`
-	ChannelID string `json:"channel_id"`
-	GuildID   string `json:"guild_id,omitempty"`
-	Timestamp int    `json:"timestamp"`
->>>>>>> 0af46d54
+	GuildID   int64 `json:"guild_id,string,omitempty"`
 }
 
 // UserUpdate is the data for a UserUpdate event.
@@ -260,18 +250,13 @@
 
 // MessageDeleteBulk is the data for a MessageDeleteBulk event
 type MessageDeleteBulk struct {
-<<<<<<< HEAD
 	Messages  IDSlice `json:"ids,string"`
 	ChannelID int64   `json:"channel_id,string"`
-=======
-	Messages  []string `json:"ids"`
-	ChannelID string   `json:"channel_id"`
-	GuildID   string   `json:"guild_id"`
+	GuildID   int64   `json:"guild_id,string"`
 }
 
 // WebhooksUpdate is the data for a WebhooksUpdate event
 type WebhooksUpdate struct {
-	GuildID   string `json:"guild_id"`
-	ChannelID string `json:"channel_id"`
->>>>>>> 0af46d54
+	GuildID   int64 `json:"guild_id,string"`
+	ChannelID int64 `json:"channel_id,string"`
 }