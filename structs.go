--- conflicted
+++ resolved
@@ -53,22 +53,6 @@
 	// Max number of REST API retries
 	MaxRestRetries int
 
-<<<<<<< HEAD
-=======
-	// Status stores the currect status of the websocket connection
-	// this is being tested, may stay, may go away.
-	status int32
-
-	// Whether the Voice Websocket is ready
-	VoiceReady bool // NOTE: Deprecated.
-
-	// Whether the UDP Connection is ready
-	UDPReady bool // NOTE: Deprecated
-
-	// Stores a mapping of guild id's to VoiceConnections
-	VoiceConnections map[int64]*VoiceConnection
-
->>>>>>> 8dba0a88
 	// Managed state object, updated internally with events when
 	// StateEnabled is true.
 	State *State
@@ -270,32 +254,6 @@
 // A Guild holds all data related to a specific Discord Guild.  Guilds are also
 // sometimes referred to as Servers in the Discord client.
 type Guild struct {
-<<<<<<< HEAD
-	ID                          string            `json:"id"`
-	Name                        string            `json:"name"`
-	Icon                        string            `json:"icon"`
-	Region                      string            `json:"region"`
-	AfkChannelID                string            `json:"afk_channel_id"`
-	EmbedChannelID              string            `json:"embed_channel_id"`
-	OwnerID                     string            `json:"owner_id"`
-	JoinedAt                    Timestamp         `json:"joined_at"`
-	Splash                      string            `json:"splash"`
-	AfkTimeout                  int               `json:"afk_timeout"`
-	Permissions                 int               `json:"permissions"`
-	MemberCount                 int               `json:"member_count"`
-	VerificationLevel           VerificationLevel `json:"verification_level"`
-	EmbedEnabled                bool              `json:"embed_enabled"`
-	Large                       bool              `json:"large"` // ??
-	Owner                       bool              `json:"owner"`
-	DefaultMessageNotifications int               `json:"default_message_notifications"`
-	Roles                       []*Role           `json:"roles"`
-	Emojis                      []*Emoji          `json:"emojis"`
-	Members                     []*Member         `json:"members"`
-	Presences                   []*Presence       `json:"presences"`
-	Channels                    []*Channel        `json:"channels"`
-	VoiceStates                 []*VoiceState     `json:"voice_states"`
-	Unavailable                 bool              `json:"unavailable"`
-=======
 	// The ID of the guild.
 	ID int64 `json:"id,string"`
 
@@ -379,7 +337,6 @@
 	// This field is only present in GUILD_CREATE events and websocket
 	// update events, and thus is only present in state-cached guilds.
 	Unavailable bool `json:"unavailable"`
->>>>>>> 8dba0a88
 }
 
 // A UserGuild holds a brief version of a Guild
