--- conflicted
+++ resolved
@@ -206,14 +206,9 @@
 	Region                      string            `json:"region"`
 	AfkChannelID                string            `json:"afk_channel_id"`
 	EmbedChannelID              string            `json:"embed_channel_id"`
-<<<<<<< HEAD
-	JoinedAt                    string            `json:"joined_at"` // make this a timestamp
-=======
 	OwnerID                     string            `json:"owner_id"`
 	JoinedAt                    Timestamp         `json:"joined_at"`
->>>>>>> c6ee0d2d
 	Splash                      string            `json:"splash"`
-	OwnerID                     string            `json:"owner_id"`
 	AfkTimeout                  int               `json:"afk_timeout"`
 	Permissions                 int               `json:"permissions"`
 	VerificationLevel           VerificationLevel `json:"verification_level"`
