// Discordgo - Discord bindings for Go
// Available at https://github.com/bwmarrin/discordgo

// Copyright 2015-2016 Bruce Marriner <bruce@sqls.net>.  All rights reserved.
// Use of this source code is governed by a BSD-style
// license that can be found in the LICENSE file.

// This file contains all structures for the discordgo package.  These
// may be moved about later into separate files but I find it easier to have
// them all located together.

package discordgo

import (
	"encoding/json"
	"fmt"
	"net/http"
	"sync"
	"time"

	"github.com/gorilla/websocket"
)

// A Session represents a connection to the Discord API.
type Session struct {
	sync.RWMutex

	// General configurable settings.

	// Authentication token for this session
	Token string
	MFA   bool

	// Debug for printing JSON request/responses
	Debug    bool // Deprecated, will be removed.
	LogLevel int

	// Should the session reconnect the websocket on errors.
	ShouldReconnectOnError bool

	// Should the session request compressed websocket data.
	Compress bool

	// Sharding
	ShardID    int
	ShardCount int

	// Should state tracking be enabled.
	// State tracking is the best way for getting the the users
	// active guilds and the members of the guilds.
	StateEnabled bool

	// Whether or not to call event handlers synchronously.
	// e.g false = launch event handlers in their own goroutines.
	SyncEvents bool

	// Exposed but should not be modified by User.

	// Whether the Data Websocket is ready
	DataReady bool // NOTE: Maye be deprecated soon

	// Max number of REST API retries
	MaxRestRetries int

	// Status stores the currect status of the websocket connection
	// this is being tested, may stay, may go away.
	status int32

	// Whether the Voice Websocket is ready
	VoiceReady bool // NOTE: Deprecated.

	// Whether the UDP Connection is ready
	UDPReady bool // NOTE: Deprecated

	// Stores a mapping of guild id's to VoiceConnections
	VoiceConnections map[int64]*VoiceConnection

	// Managed state object, updated internally with events when
	// StateEnabled is true.
	State *State

	// The http client used for REST requests
	Client *http.Client

	// Stores the last HeartbeatAck that was recieved (in UTC)
	LastHeartbeatAck time.Time

	// used to deal with rate limits
	Ratelimiter *RateLimiter

	// Event handlers
	handlersMu   sync.RWMutex
	handlers     map[string][]*eventHandlerInstance
	onceHandlers map[string][]*eventHandlerInstance

	// The websocket connection.
	wsConn *websocket.Conn

	// When nil, the session is not listening.
	listening chan interface{}

	// sequence tracks the current gateway api websocket sequence number
	sequence *int64

	// stores sessions current Discord Gateway
	gateway string

	// stores session ID of current Gateway connection
	sessionID string

	// used to make sure gateway websocket writes do not happen concurrently
	wsMutex sync.Mutex
}

// UserConnection is a Connection returned from the UserConnections endpoint
type UserConnection struct {
	ID           string         `json:"id"`
	Name         string         `json:"name"`
	Type         string         `json:"type"`
	Revoked      bool           `json:"revoked"`
	Integrations []*Integration `json:"integrations"`
}

// Integration stores integration information
type Integration struct {
	ID                string             `json:"id"`
	Name              string             `json:"name"`
	Type              string             `json:"type"`
	Enabled           bool               `json:"enabled"`
	Syncing           bool               `json:"syncing"`
	RoleID            string             `json:"role_id"`
	ExpireBehavior    int                `json:"expire_behavior"`
	ExpireGracePeriod int                `json:"expire_grace_period"`
	User              *User              `json:"user"`
	Account           IntegrationAccount `json:"account"`
	SyncedAt          Timestamp          `json:"synced_at"`
}

// IntegrationAccount is integration account information
// sent by the UserConnections endpoint
type IntegrationAccount struct {
	ID   string `json:"id"`
	Name string `json:"name"`
}

// A VoiceRegion stores data for a specific voice region server.
type VoiceRegion struct {
	ID       string `json:"id"`
	Name     string `json:"name"`
	Hostname string `json:"sample_hostname"`
	Port     int    `json:"sample_port"`
}

// A VoiceICE stores data for voice ICE servers.
type VoiceICE struct {
	TTL     string       `json:"ttl"`
	Servers []*ICEServer `json:"servers"`
}

// A ICEServer stores data for a specific voice ICE server.
type ICEServer struct {
	URL        string `json:"url"`
	Username   string `json:"username"`
	Credential string `json:"credential"`
}

// A Invite stores all data related to a specific Discord Guild or Channel invite.
type Invite struct {
	Guild     *Guild    `json:"guild"`
	Channel   *Channel  `json:"channel"`
	Inviter   *User     `json:"inviter"`
	Code      string    `json:"code"`
	CreatedAt Timestamp `json:"created_at"`
	MaxAge    int       `json:"max_age"`
	Uses      int       `json:"uses"`
	MaxUses   int       `json:"max_uses"`
	Revoked   bool      `json:"revoked"`
	Temporary bool      `json:"temporary"`
	Unique    bool      `json:"unique"`
}

// ChannelType is the type of a Channel
type ChannelType int

// Block contains known ChannelType values
const (
	ChannelTypeGuildText ChannelType = iota
	ChannelTypeDM
	ChannelTypeGuildVoice
	ChannelTypeGroupDM
	ChannelTypeGuildCategory
)

// A Channel holds all data related to an individual Discord channel.
type Channel struct {
<<<<<<< HEAD
	ID                   int64                  `json:"id,string"`
	GuildID              int64                  `json:"guild_id,string"`
	Name                 string                 `json:"name"`
	Topic                string                 `json:"topic"`
	Type                 ChannelType            `json:"type"`
	LastMessageID        int64                  `json:"last_message_id,string"`
	NSFW                 bool                   `json:"nsfw"`
	Position             int                    `json:"position"`
	Bitrate              int                    `json:"bitrate"`
	Recipients           []*User                `json:"recipient"`
	Messages             []*Message             `json:"-"`
=======
	// The ID of the channel.
	ID string `json:"id"`

	// The ID of the guild to which the channel belongs, if it is in a guild.
	// Else, this ID is empty (e.g. DM channels).
	GuildID string `json:"guild_id"`

	// The name of the channel.
	Name string `json:"name"`

	// The topic of the channel.
	Topic string `json:"topic"`

	// The type of the channel.
	Type ChannelType `json:"type"`

	// The ID of the last message sent in the channel. This is not
	// guaranteed to be an ID of a valid message.
	LastMessageID string `json:"last_message_id"`

	// Whether the channel is marked as NSFW.
	NSFW bool `json:"nsfw"`

	// The position of the channel, used for sorting in client.
	Position int `json:"position"`

	// The bitrate of the channel, if it is a voice channel.
	Bitrate int `json:"bitrate"`

	// The recipients of the channel. This is only populated in DM channels.
	Recipients []*User `json:"recipients"`

	// The messages in the channel. This is only present in state-cached channels,
	// and State.MaxMessageCount must be non-zero.
	Messages []*Message `json:"-"`

	// A list of permission overwrites present for the channel.
>>>>>>> 0840d4bc
	PermissionOverwrites []*PermissionOverwrite `json:"permission_overwrites"`

	// The ID of the parent channel, if the channel is under a category
	ParentID string `json:"parent_id"`
}

// A ChannelEdit holds Channel Feild data for a channel edit.
type ChannelEdit struct {
	Name                 string                 `json:"name,omitempty"`
	Topic                string                 `json:"topic,omitempty"`
	NSFW                 bool                   `json:"nsfw,omitempty"`
	Position             int                    `json:"position"`
	Bitrate              int                    `json:"bitrate,omitempty"`
	UserLimit            int                    `json:"user_limit,omitempty"`
	PermissionOverwrites []*PermissionOverwrite `json:"permission_overwrites,omitempty"`
	ParentID             string                 `json:"parent_id,omitempty"`
}

// A PermissionOverwrite holds permission overwrite data for a Channel
type PermissionOverwrite struct {
	ID    int64  `json:"id,string"`
	Type  string `json:"type"`
	Deny  int    `json:"deny"`
	Allow int    `json:"allow"`
}

// Emoji struct holds data related to Emoji's
type Emoji struct {
<<<<<<< HEAD
	ID            int64   `json:"id,string"`
	Name          string  `json:"name"`
	Roles         IDSlice `json:"roles,string"`
	Managed       bool    `json:"managed"`
	RequireColons bool    `json:"require_colons"`
=======
	ID            string   `json:"id"`
	Name          string   `json:"name"`
	Roles         []string `json:"roles"`
	Managed       bool     `json:"managed"`
	RequireColons bool     `json:"require_colons"`
	Animated      bool     `json:"animated"`
>>>>>>> 0840d4bc
}

// APIName returns an correctly formatted API name for use in the MessageReactions endpoints.
func (e *Emoji) APIName() string {
	if e.ID != 0 && e.Name != "" {
		return e.Name + ":" + strconv.FormatInt(e.ID, 10)
	}
	if e.Name != "" {
		return e.Name
	}
	return strconv.FormatInt(e.ID, 10)
}

// VerificationLevel type definition
type VerificationLevel int

// Constants for VerificationLevel levels from 0 to 3 inclusive
const (
	VerificationLevelNone VerificationLevel = iota
	VerificationLevelLow
	VerificationLevelMedium
	VerificationLevelHigh
)

// A Guild holds all data related to a specific Discord Guild.  Guilds are also
// sometimes referred to as Servers in the Discord client.
type Guild struct {
<<<<<<< HEAD
	ID                          int64             `json:"id,string"`
	Name                        string            `json:"name"`
	Icon                        string            `json:"icon"`
	Region                      string            `json:"region"`
	AfkChannelID                int64             `json:"afk_channel_id,string"`
	EmbedChannelID              int64             `json:"embed_channel_id,string"`
	OwnerID                     int64             `json:"owner_id,string"`
	JoinedAt                    Timestamp         `json:"joined_at"`
	Splash                      string            `json:"splash"`
	AfkTimeout                  int               `json:"afk_timeout"`
	MemberCount                 int               `json:"member_count"`
	VerificationLevel           VerificationLevel `json:"verification_level"`
	EmbedEnabled                bool              `json:"embed_enabled"`
	Large                       bool              `json:"large"` // ??
	DefaultMessageNotifications int               `json:"default_message_notifications"`
	Roles                       []*Role           `json:"roles"`
	Emojis                      []*Emoji          `json:"emojis"`
	Members                     []*Member         `json:"members"`
	Presences                   []*Presence       `json:"presences"`
	Channels                    []*Channel        `json:"channels"`
	VoiceStates                 []*VoiceState     `json:"voice_states"`
	Unavailable                 bool              `json:"unavailable"`
=======
	// The ID of the guild.
	ID string `json:"id"`

	// The name of the guild. (2–100 characters)
	Name string `json:"name"`

	// The hash of the guild's icon. Use Session.GuildIcon
	// to retrieve the icon itself.
	Icon string `json:"icon"`

	// The voice region of the guild.
	Region string `json:"region"`

	// The ID of the AFK voice channel.
	AfkChannelID string `json:"afk_channel_id"`

	// The ID of the embed channel ID, used for embed widgets.
	EmbedChannelID string `json:"embed_channel_id"`

	// The user ID of the owner of the guild.
	OwnerID string `json:"owner_id"`

	// The time at which the current user joined the guild.
	// This field is only present in GUILD_CREATE events and websocket
	// update events, and thus is only present in state-cached guilds.
	JoinedAt Timestamp `json:"joined_at"`

	// The hash of the guild's splash.
	Splash string `json:"splash"`

	// The timeout, in seconds, before a user is considered AFK in voice.
	AfkTimeout int `json:"afk_timeout"`

	// The number of members in the guild.
	// This field is only present in GUILD_CREATE events and websocket
	// update events, and thus is only present in state-cached guilds.
	MemberCount int `json:"member_count"`

	// The verification level required for the guild.
	VerificationLevel VerificationLevel `json:"verification_level"`

	// Whether the guild has embedding enabled.
	EmbedEnabled bool `json:"embed_enabled"`

	// Whether the guild is considered large. This is
	// determined by a member threshold in the identify packet,
	// and is currently hard-coded at 250 members in the library.
	Large bool `json:"large"`

	// The default message notification setting for the guild.
	// 0 == all messages, 1 == mentions only.
	DefaultMessageNotifications int `json:"default_message_notifications"`

	// A list of roles in the guild.
	Roles []*Role `json:"roles"`

	// A list of the custom emojis present in the guild.
	Emojis []*Emoji `json:"emojis"`

	// A list of the members in the guild.
	// This field is only present in GUILD_CREATE events and websocket
	// update events, and thus is only present in state-cached guilds.
	Members []*Member `json:"members"`

	// A list of partial presence objects for members in the guild.
	// This field is only present in GUILD_CREATE events and websocket
	// update events, and thus is only present in state-cached guilds.
	Presences []*Presence `json:"presences"`

	// A list of channels in the guild.
	// This field is only present in GUILD_CREATE events and websocket
	// update events, and thus is only present in state-cached guilds.
	Channels []*Channel `json:"channels"`

	// A list of voice states for the guild.
	// This field is only present in GUILD_CREATE events and websocket
	// update events, and thus is only present in state-cached guilds.
	VoiceStates []*VoiceState `json:"voice_states"`

	// Whether this guild is currently unavailable (most likely due to outage).
	// This field is only present in GUILD_CREATE events and websocket
	// update events, and thus is only present in state-cached guilds.
	Unavailable bool `json:"unavailable"`
>>>>>>> 0840d4bc
}

// A UserGuild holds a brief version of a Guild
type UserGuild struct {
	ID          int64  `json:"id,string"`
	Name        string `json:"name"`
	Icon        string `json:"icon"`
	Owner       bool   `json:"owner"`
	Permissions int    `json:"permissions"`
}

// A GuildParams stores all the data needed to update discord guild settings
type GuildParams struct {
	Name                        string             `json:"name,omitempty"`
	Region                      string             `json:"region,omitempty"`
	VerificationLevel           *VerificationLevel `json:"verification_level,omitempty"`
	DefaultMessageNotifications int                `json:"default_message_notifications,omitempty"` // TODO: Separate type?
	AfkChannelID                int64              `json:"afk_channel_id,omitempty,string"`
	AfkTimeout                  int                `json:"afk_timeout,omitempty"`
	Icon                        string             `json:"icon,omitempty"`
	OwnerID                     int64              `json:"owner_id,omitempty,string"`
	Splash                      string             `json:"splash,omitempty"`
}

// A Role stores information about Discord guild member roles.
type Role struct {
<<<<<<< HEAD
	ID          int64  `json:"id,string"`
	Name        string `json:"name"`
	Managed     bool   `json:"managed"`
	Mentionable bool   `json:"mentionable"`
	Hoist       bool   `json:"hoist"`
	Color       int    `json:"color"`
	Position    int    `json:"position"`
	Permissions int    `json:"permissions"`
=======
	// The ID of the role.
	ID string `json:"id"`

	// The name of the role.
	Name string `json:"name"`

	// Whether this role is managed by an integration, and
	// thus cannot be manually added to, or taken from, members.
	Managed bool `json:"managed"`

	// Whether this role is mentionable.
	Mentionable bool `json:"mentionable"`

	// Whether this role is hoisted (shows up separately in member list).
	Hoist bool `json:"hoist"`

	// The hex color of this role.
	Color int `json:"color"`

	// The position of this role in the guild's role hierarchy.
	Position int `json:"position"`

	// The permissions of the role on the guild (doesn't include channel overrides).
	// This is a combination of bit masks; the presence of a certain permission can
	// be checked by performing a bitwise AND between this int and the permission.
	Permissions int `json:"permissions"`
}

// Mention returns a string which mentions the role
func (r *Role) Mention() string {
	return fmt.Sprintf("<@&%s>", r.ID)
>>>>>>> 0840d4bc
}

// Roles are a collection of Role
type Roles []*Role

func (r Roles) Len() int {
	return len(r)
}

func (r Roles) Less(i, j int) bool {
	return r[i].Position > r[j].Position
}

func (r Roles) Swap(i, j int) {
	r[i], r[j] = r[j], r[i]
}

// A VoiceState stores the voice states of Guilds
type VoiceState struct {
	UserID    int64  `json:"user_id,string"`
	SessionID string `json:"session_id"`
	ChannelID int64  `json:"channel_id,string"`
	GuildID   int64  `json:"guild_id,string"`
	Suppress  bool   `json:"suppress"`
	SelfMute  bool   `json:"self_mute"`
	SelfDeaf  bool   `json:"self_deaf"`
	Mute      bool   `json:"mute"`
	Deaf      bool   `json:"deaf"`
}

// A Presence stores the online, offline, or idle and game status of Guild members.
type Presence struct {
	User   *User    `json:"user"`
	Status Status   `json:"status"`
	Game   *Game    `json:"game"`
	Nick   string   `json:"nick"`
	Roles  []string `json:"roles"`
	Since  *int     `json:"since"`
}

// GameType is the type of "game" (see GameType* consts) in the Game struct
type GameType int

// Valid GameType values
const (
	GameTypeGame GameType = iota
	GameTypeStreaming
	GameTypeListening
	GameTypeWatching
)

// A Game struct holds the name of the "playing .." game for a user
type Game struct {
	Name          string     `json:"name"`
	Type          GameType   `json:"type"`
	URL           string     `json:"url,omitempty"`
	Details       string     `json:"details,omitempty"`
	State         string     `json:"state,omitempty"`
	TimeStamps    TimeStamps `json:"timestamps,omitempty"`
	Assets        Assets     `json:"assets,omitempty"`
	ApplicationID string     `json:"application_id,omitempty"`
	Instance      int8       `json:"instance,omitempty"`
	// TODO: Party and Secrets (unknown structure)
}

// A TimeStamps struct contains start and end times used in the rich presence "playing .." Game
type TimeStamps struct {
	EndTimestamp   int64 `json:"end,omitempty"`
	StartTimestamp int64 `json:"start,omitempty"`
}

// UnmarshalJSON unmarshals JSON into TimeStamps struct
func (t *TimeStamps) UnmarshalJSON(b []byte) error {
	temp := struct {
		End   float64 `json:"end,omitempty"`
		Start float64 `json:"start,omitempty"`
	}{}
	err := json.Unmarshal(b, &temp)
	if err != nil {
		return err
	}
	t.EndTimestamp = int64(temp.End)
	t.StartTimestamp = int64(temp.Start)
	return nil
}

// An Assets struct contains assets and labels used in the rich presence "playing .." Game
type Assets struct {
	LargeImageID string `json:"large_image,omitempty"`
	SmallImageID string `json:"small_image,omitempty"`
	LargeText    string `json:"large_text,omitempty"`
	SmallText    string `json:"small_text,omitempty"`
}

// A Member stores user information for Guild members. A guild
// member represents a certain user's presence in a guild.
type Member struct {
	// The guild ID on which the member exists.
	GuildID string `json:"guild_id"`

	// The time at which the member joined the guild, in ISO8601.
	JoinedAt string `json:"joined_at"`

	// The nickname of the member, if they have one.
	Nick string `json:"nick"`

<<<<<<< HEAD
// A Member stores user information for Guild members.
type Member struct {
	GuildID  int64   `json:"guild_id,string"`
	JoinedAt string  `json:"joined_at"`
	Nick     string  `json:"nick"`
	Deaf     bool    `json:"deaf"`
	Mute     bool    `json:"mute"`
	User     *User   `json:"user"`
	Roles    IDSlice `json:"roles,string"`
=======
	// Whether the member is deafened at a guild level.
	Deaf bool `json:"deaf"`

	// Whether the member is muted at a guild level.
	Mute bool `json:"mute"`

	// The underlying user on which the member is based.
	User *User `json:"user"`

	// A list of IDs of the roles which are possessed by the member.
	Roles []string `json:"roles"`
>>>>>>> 0840d4bc
}

// A Settings stores data for a specific users Discord client settings.
type Settings struct {
	RenderEmbeds           bool               `json:"render_embeds"`
	InlineEmbedMedia       bool               `json:"inline_embed_media"`
	InlineAttachmentMedia  bool               `json:"inline_attachment_media"`
	EnableTtsCommand       bool               `json:"enable_tts_command"`
	MessageDisplayCompact  bool               `json:"message_display_compact"`
	ShowCurrentGame        bool               `json:"show_current_game"`
	ConvertEmoticons       bool               `json:"convert_emoticons"`
	Locale                 string             `json:"locale"`
	Theme                  string             `json:"theme"`
	GuildPositions         IDSlice            `json:"guild_positions,string"`
	RestrictedGuilds       IDSlice            `json:"restricted_guilds,string"`
	FriendSourceFlags      *FriendSourceFlags `json:"friend_source_flags"`
	Status                 Status             `json:"status"`
	DetectPlatformAccounts bool               `json:"detect_platform_accounts"`
	DeveloperMode          bool               `json:"developer_mode"`
}

// Status type definition
type Status string

// Constants for Status with the different current available status
const (
	StatusOnline       Status = "online"
	StatusIdle         Status = "idle"
	StatusDoNotDisturb Status = "dnd"
	StatusInvisible    Status = "invisible"
	StatusOffline      Status = "offline"
)

// FriendSourceFlags stores ... TODO :)
type FriendSourceFlags struct {
	All           bool `json:"all"`
	MutualGuilds  bool `json:"mutual_guilds"`
	MutualFriends bool `json:"mutual_friends"`
}

// A Relationship between the logged in user and Relationship.User
type Relationship struct {
	User *User  `json:"user"`
	Type int    `json:"type"` // 1 = friend, 2 = blocked, 3 = incoming friend req, 4 = sent friend req
	ID   string `json:"id"`
}

// A TooManyRequests struct holds information received from Discord
// when receiving a HTTP 429 response.
type TooManyRequests struct {
	Bucket     string        `json:"bucket"`
	Message    string        `json:"message"`
	RetryAfter time.Duration `json:"retry_after"`
}

// A ReadState stores data on the read state of channels.
type ReadState struct {
	MentionCount  int   `json:"mention_count"`
	LastMessageID int64 `json:"last_message_id,string"`
	ID            int64 `json:"id,string"`
}

// An Ack is used to ack messages
type Ack struct {
	Token string `json:"token"`
}

// A GuildRole stores data for guild roles.
type GuildRole struct {
	Role    *Role `json:"role"`
	GuildID int64 `json:"guild_id,string"`
}

// A GuildBan stores data for a guild ban.
type GuildBan struct {
	Reason string `json:"reason"`
	User   *User  `json:"user"`
}

<<<<<<< HEAD
// A GuildIntegration stores data for a guild integration.
type GuildIntegration struct {
	ID                int64                    `json:"id,string"`
	Name              string                   `json:"name"`
	Type              string                   `json:"type"`
	Enabled           bool                     `json:"enabled"`
	Syncing           bool                     `json:"syncing"`
	RoleID            int64                    `json:"role_id,string"`
	ExpireBehavior    int                      `json:"expire_behavior"`
	ExpireGracePeriod int                      `json:"expire_grace_period"`
	User              *User                    `json:"user"`
	Account           *GuildIntegrationAccount `json:"account"`
	SyncedAt          int                      `json:"synced_at"`
}

// A GuildIntegrationAccount stores data for a guild integration account.
type GuildIntegrationAccount struct {
	ID   string `json:"id"`
	Name string `json:"name"`
}

=======
>>>>>>> 0840d4bc
// A GuildEmbed stores data for a guild embed.
type GuildEmbed struct {
	Enabled   bool  `json:"enabled"`
	ChannelID int64 `json:"channel_id,string"`
}

// A GuildAuditLog stores data for a guild audit log.
type GuildAuditLog struct {
	Webhooks []struct {
		ChannelID string `json:"channel_id"`
		GuildID   string `json:"guild_id"`
		ID        string `json:"id"`
		Avatar    string `json:"avatar"`
		Name      string `json:"name"`
	} `json:"webhooks,omitempty"`
	Users []struct {
		Username      string `json:"username"`
		Discriminator string `json:"discriminator"`
		Bot           bool   `json:"bot"`
		ID            string `json:"id"`
		Avatar        string `json:"avatar"`
	} `json:"users,omitempty"`
	AuditLogEntries []struct {
		TargetID string `json:"target_id"`
		Changes  []struct {
			NewValue interface{} `json:"new_value"`
			OldValue interface{} `json:"old_value"`
			Key      string      `json:"key"`
		} `json:"changes,omitempty"`
		UserID     string `json:"user_id"`
		ID         string `json:"id"`
		ActionType int    `json:"action_type"`
		Options    struct {
			DeleteMembersDay string `json:"delete_member_days"`
			MembersRemoved   string `json:"members_removed"`
			ChannelID        string `json:"channel_id"`
			Count            string `json:"count"`
			ID               string `json:"id"`
			Type             string `json:"type"`
			RoleName         string `json:"role_name"`
		} `json:"options,omitempty"`
		Reason string `json:"reason"`
	} `json:"audit_log_entries"`
}

// Block contains Discord Audit Log Action Types
const (
	AuditLogActionGuildUpdate = 1

	AuditLogActionChannelCreate          = 10
	AuditLogActionChannelUpdate          = 11
	AuditLogActionChannelDelete          = 12
	AuditLogActionChannelOverwriteCreate = 13
	AuditLogActionChannelOverwriteUpdate = 14
	AuditLogActionChannelOverwriteDelete = 15

	AuditLogActionMemberKick       = 20
	AuditLogActionMemberPrune      = 21
	AuditLogActionMemberBanAdd     = 22
	AuditLogActionMemberBanRemove  = 23
	AuditLogActionMemberUpdate     = 24
	AuditLogActionMemberRoleUpdate = 25

	AuditLogActionRoleCreate = 30
	AuditLogActionRoleUpdate = 31
	AuditLogActionRoleDelete = 32

	AuditLogActionInviteCreate = 40
	AuditLogActionInviteUpdate = 41
	AuditLogActionInviteDelete = 42

	AuditLogActionWebhookCreate = 50
	AuditLogActionWebhookUpdate = 51
	AuditLogActionWebhookDelete = 52

	AuditLogActionEmojiCreate = 60
	AuditLogActionEmojiUpdate = 61
	AuditLogActionEmojiDelete = 62

	AuditLogActionMessageDelete = 72
)

// A UserGuildSettingsChannelOverride stores data for a channel override for a users guild settings.
type UserGuildSettingsChannelOverride struct {
	Muted                bool  `json:"muted"`
	MessageNotifications int   `json:"message_notifications"`
	ChannelID            int64 `json:"channel_id,string"`
}

// A UserGuildSettings stores data for a users guild settings.
type UserGuildSettings struct {
	SupressEveryone      bool                                `json:"suppress_everyone"`
	Muted                bool                                `json:"muted"`
	MobilePush           bool                                `json:"mobile_push"`
	MessageNotifications int                                 `json:"message_notifications"`
	GuildID              int64                               `json:"guild_id,string"`
	ChannelOverrides     []*UserGuildSettingsChannelOverride `json:"channel_overrides"`
}

// A UserGuildSettingsEdit stores data for editing UserGuildSettings
type UserGuildSettingsEdit struct {
	SupressEveryone      bool                                         `json:"suppress_everyone"`
	Muted                bool                                         `json:"muted"`
	MobilePush           bool                                         `json:"mobile_push"`
	MessageNotifications int                                          `json:"message_notifications"`
	ChannelOverrides     map[string]*UserGuildSettingsChannelOverride `json:"channel_overrides"`
}

// An APIErrorMessage is an api error message returned from discord
type APIErrorMessage struct {
	Code    int    `json:"code"`
	Message string `json:"message"`
}

// Webhook stores the data for a webhook.
type Webhook struct {
	ID        int64  `json:"id,string"`
	GuildID   int64  `json:"guild_id,string"`
	ChannelID int64  `json:"channel_id,string"`
	User      *User  `json:"user"`
	Name      string `json:"name"`
	Avatar    string `json:"avatar"`
	Token     string `json:"token"`
}

// WebhookParams is a struct for webhook params, used in the WebhookExecute command.
type WebhookParams struct {
	Content   string          `json:"content,omitempty"`
	Username  string          `json:"username,omitempty"`
	AvatarURL string          `json:"avatar_url,omitempty"`
	TTS       bool            `json:"tts,omitempty"`
	File      string          `json:"file,omitempty"`
	Embeds    []*MessageEmbed `json:"embeds,omitempty"`
}

// MessageReaction stores the data for a message reaction.
type MessageReaction struct {
	UserID    int64 `json:"user_id,string"`
	MessageID int64 `json:"message_id,string"`
	Emoji     Emoji `json:"emoji"`
	ChannelID int64 `json:"channel_id,string"`
}

// GatewayBotResponse stores the data for the gateway/bot response
type GatewayBotResponse struct {
	URL    string `json:"url"`
	Shards int    `json:"shards"`
}

// Constants for the different bit offsets of text channel permissions
const (
	PermissionReadMessages = 1 << (iota + 10)
	PermissionSendMessages
	PermissionSendTTSMessages
	PermissionManageMessages
	PermissionEmbedLinks
	PermissionAttachFiles
	PermissionReadMessageHistory
	PermissionMentionEveryone
	PermissionUseExternalEmojis
)

// Constants for the different bit offsets of voice permissions
const (
	PermissionVoiceConnect = 1 << (iota + 20)
	PermissionVoiceSpeak
	PermissionVoiceMuteMembers
	PermissionVoiceDeafenMembers
	PermissionVoiceMoveMembers
	PermissionVoiceUseVAD
)

// Constants for general management.
const (
	PermissionChangeNickname = 1 << (iota + 26)
	PermissionManageNicknames
	PermissionManageRoles
	PermissionManageWebhooks
	PermissionManageEmojis
)

// Constants for the different bit offsets of general permissions
const (
	PermissionCreateInstantInvite = 1 << iota
	PermissionKickMembers
	PermissionBanMembers
	PermissionAdministrator
	PermissionManageChannels
	PermissionManageServer
	PermissionAddReactions
	PermissionViewAuditLogs

	PermissionAllText = PermissionReadMessages |
		PermissionSendMessages |
		PermissionSendTTSMessages |
		PermissionManageMessages |
		PermissionEmbedLinks |
		PermissionAttachFiles |
		PermissionReadMessageHistory |
		PermissionMentionEveryone
	PermissionAllVoice = PermissionVoiceConnect |
		PermissionVoiceSpeak |
		PermissionVoiceMuteMembers |
		PermissionVoiceDeafenMembers |
		PermissionVoiceMoveMembers |
		PermissionVoiceUseVAD
	PermissionAllChannel = PermissionAllText |
		PermissionAllVoice |
		PermissionCreateInstantInvite |
		PermissionManageRoles |
		PermissionManageChannels |
		PermissionAddReactions |
		PermissionViewAuditLogs
	PermissionAll = PermissionAllChannel |
		PermissionKickMembers |
		PermissionBanMembers |
		PermissionManageServer |
		PermissionAdministrator
)

// Block contains Discord JSON Error Response codes
const (
	ErrCodeUnknownAccount     = 10001
	ErrCodeUnknownApplication = 10002
	ErrCodeUnknownChannel     = 10003
	ErrCodeUnknownGuild       = 10004
	ErrCodeUnknownIntegration = 10005
	ErrCodeUnknownInvite      = 10006
	ErrCodeUnknownMember      = 10007
	ErrCodeUnknownMessage     = 10008
	ErrCodeUnknownOverwrite   = 10009
	ErrCodeUnknownProvider    = 10010
	ErrCodeUnknownRole        = 10011
	ErrCodeUnknownToken       = 10012
	ErrCodeUnknownUser        = 10013
	ErrCodeUnknownEmoji       = 10014

	ErrCodeBotsCannotUseEndpoint  = 20001
	ErrCodeOnlyBotsCanUseEndpoint = 20002

	ErrCodeMaximumGuildsReached     = 30001
	ErrCodeMaximumFriendsReached    = 30002
	ErrCodeMaximumPinsReached       = 30003
	ErrCodeMaximumGuildRolesReached = 30005
	ErrCodeTooManyReactions         = 30010

	ErrCodeUnauthorized = 40001

	ErrCodeMissingAccess                             = 50001
	ErrCodeInvalidAccountType                        = 50002
	ErrCodeCannotExecuteActionOnDMChannel            = 50003
	ErrCodeEmbedCisabled                             = 50004
	ErrCodeCannotEditFromAnotherUser                 = 50005
	ErrCodeCannotSendEmptyMessage                    = 50006
	ErrCodeCannotSendMessagesToThisUser              = 50007
	ErrCodeCannotSendMessagesInVoiceChannel          = 50008
	ErrCodeChannelVerificationLevelTooHigh           = 50009
	ErrCodeOAuth2ApplicationDoesNotHaveBot           = 50010
	ErrCodeOAuth2ApplicationLimitReached             = 50011
	ErrCodeInvalidOAuthState                         = 50012
	ErrCodeMissingPermissions                        = 50013
	ErrCodeInvalidAuthenticationToken                = 50014
	ErrCodeNoteTooLong                               = 50015
	ErrCodeTooFewOrTooManyMessagesToDelete           = 50016
	ErrCodeCanOnlyPinMessageToOriginatingChannel     = 50019
	ErrCodeCannotExecuteActionOnSystemMessage        = 50021
	ErrCodeMessageProvidedTooOldForBulkDelete        = 50034
	ErrCodeInvalidFormBody                           = 50035
	ErrCodeInviteAcceptedToGuildApplicationsBotNotIn = 50036

	ErrCodeReactionBlocked = 90001
)<|MERGE_RESOLUTION|>--- conflicted
+++ resolved
@@ -193,25 +193,12 @@
 
 // A Channel holds all data related to an individual Discord channel.
 type Channel struct {
-<<<<<<< HEAD
-	ID                   int64                  `json:"id,string"`
-	GuildID              int64                  `json:"guild_id,string"`
-	Name                 string                 `json:"name"`
-	Topic                string                 `json:"topic"`
-	Type                 ChannelType            `json:"type"`
-	LastMessageID        int64                  `json:"last_message_id,string"`
-	NSFW                 bool                   `json:"nsfw"`
-	Position             int                    `json:"position"`
-	Bitrate              int                    `json:"bitrate"`
-	Recipients           []*User                `json:"recipient"`
-	Messages             []*Message             `json:"-"`
-=======
 	// The ID of the channel.
-	ID string `json:"id"`
+	ID int64 `json:"id,string"`
 
 	// The ID of the guild to which the channel belongs, if it is in a guild.
 	// Else, this ID is empty (e.g. DM channels).
-	GuildID string `json:"guild_id"`
+	GuildID int64 `json:"guild_id,string"`
 
 	// The name of the channel.
 	Name string `json:"name"`
@@ -224,7 +211,7 @@
 
 	// The ID of the last message sent in the channel. This is not
 	// guaranteed to be an ID of a valid message.
-	LastMessageID string `json:"last_message_id"`
+	LastMessageID int64 `json:"last_message_id,string"`
 
 	// Whether the channel is marked as NSFW.
 	NSFW bool `json:"nsfw"`
@@ -243,11 +230,10 @@
 	Messages []*Message `json:"-"`
 
 	// A list of permission overwrites present for the channel.
->>>>>>> 0840d4bc
 	PermissionOverwrites []*PermissionOverwrite `json:"permission_overwrites"`
 
 	// The ID of the parent channel, if the channel is under a category
-	ParentID string `json:"parent_id"`
+	ParentID int64 `json:"parent_id,string"`
 }
 
 // A ChannelEdit holds Channel Feild data for a channel edit.
@@ -272,20 +258,12 @@
 
 // Emoji struct holds data related to Emoji's
 type Emoji struct {
-<<<<<<< HEAD
 	ID            int64   `json:"id,string"`
 	Name          string  `json:"name"`
 	Roles         IDSlice `json:"roles,string"`
 	Managed       bool    `json:"managed"`
 	RequireColons bool    `json:"require_colons"`
-=======
-	ID            string   `json:"id"`
-	Name          string   `json:"name"`
-	Roles         []string `json:"roles"`
-	Managed       bool     `json:"managed"`
-	RequireColons bool     `json:"require_colons"`
-	Animated      bool     `json:"animated"`
->>>>>>> 0840d4bc
+	Animated      bool    `json:"animated"`
 }
 
 // APIName returns an correctly formatted API name for use in the MessageReactions endpoints.
@@ -313,32 +291,8 @@
 // A Guild holds all data related to a specific Discord Guild.  Guilds are also
 // sometimes referred to as Servers in the Discord client.
 type Guild struct {
-<<<<<<< HEAD
-	ID                          int64             `json:"id,string"`
-	Name                        string            `json:"name"`
-	Icon                        string            `json:"icon"`
-	Region                      string            `json:"region"`
-	AfkChannelID                int64             `json:"afk_channel_id,string"`
-	EmbedChannelID              int64             `json:"embed_channel_id,string"`
-	OwnerID                     int64             `json:"owner_id,string"`
-	JoinedAt                    Timestamp         `json:"joined_at"`
-	Splash                      string            `json:"splash"`
-	AfkTimeout                  int               `json:"afk_timeout"`
-	MemberCount                 int               `json:"member_count"`
-	VerificationLevel           VerificationLevel `json:"verification_level"`
-	EmbedEnabled                bool              `json:"embed_enabled"`
-	Large                       bool              `json:"large"` // ??
-	DefaultMessageNotifications int               `json:"default_message_notifications"`
-	Roles                       []*Role           `json:"roles"`
-	Emojis                      []*Emoji          `json:"emojis"`
-	Members                     []*Member         `json:"members"`
-	Presences                   []*Presence       `json:"presences"`
-	Channels                    []*Channel        `json:"channels"`
-	VoiceStates                 []*VoiceState     `json:"voice_states"`
-	Unavailable                 bool              `json:"unavailable"`
-=======
 	// The ID of the guild.
-	ID string `json:"id"`
+	ID int64 `json:"id,string"`
 
 	// The name of the guild. (2–100 characters)
 	Name string `json:"name"`
@@ -351,13 +305,13 @@
 	Region string `json:"region"`
 
 	// The ID of the AFK voice channel.
-	AfkChannelID string `json:"afk_channel_id"`
+	AfkChannelID int64 `json:"afk_channel_id,string"`
 
 	// The ID of the embed channel ID, used for embed widgets.
-	EmbedChannelID string `json:"embed_channel_id"`
+	EmbedChannelID int64 `json:"embed_channel_id,string"`
 
 	// The user ID of the owner of the guild.
-	OwnerID string `json:"owner_id"`
+	OwnerID int64 `json:"owner_id,string"`
 
 	// The time at which the current user joined the guild.
 	// This field is only present in GUILD_CREATE events and websocket
@@ -420,7 +374,6 @@
 	// This field is only present in GUILD_CREATE events and websocket
 	// update events, and thus is only present in state-cached guilds.
 	Unavailable bool `json:"unavailable"`
->>>>>>> 0840d4bc
 }
 
 // A UserGuild holds a brief version of a Guild
@@ -447,18 +400,8 @@
 
 // A Role stores information about Discord guild member roles.
 type Role struct {
-<<<<<<< HEAD
-	ID          int64  `json:"id,string"`
-	Name        string `json:"name"`
-	Managed     bool   `json:"managed"`
-	Mentionable bool   `json:"mentionable"`
-	Hoist       bool   `json:"hoist"`
-	Color       int    `json:"color"`
-	Position    int    `json:"position"`
-	Permissions int    `json:"permissions"`
-=======
 	// The ID of the role.
-	ID string `json:"id"`
+	ID int64 `json:"id,string"`
 
 	// The name of the role.
 	Name string `json:"name"`
@@ -487,8 +430,7 @@
 
 // Mention returns a string which mentions the role
 func (r *Role) Mention() string {
-	return fmt.Sprintf("<@&%s>", r.ID)
->>>>>>> 0840d4bc
+	return fmt.Sprintf("<@&%d>", r.ID)
 }
 
 // Roles are a collection of Role
@@ -587,7 +529,7 @@
 // member represents a certain user's presence in a guild.
 type Member struct {
 	// The guild ID on which the member exists.
-	GuildID string `json:"guild_id"`
+	GuildID int64 `json:"guild_id,string"`
 
 	// The time at which the member joined the guild, in ISO8601.
 	JoinedAt string `json:"joined_at"`
@@ -595,17 +537,6 @@
 	// The nickname of the member, if they have one.
 	Nick string `json:"nick"`
 
-<<<<<<< HEAD
-// A Member stores user information for Guild members.
-type Member struct {
-	GuildID  int64   `json:"guild_id,string"`
-	JoinedAt string  `json:"joined_at"`
-	Nick     string  `json:"nick"`
-	Deaf     bool    `json:"deaf"`
-	Mute     bool    `json:"mute"`
-	User     *User   `json:"user"`
-	Roles    IDSlice `json:"roles,string"`
-=======
 	// Whether the member is deafened at a guild level.
 	Deaf bool `json:"deaf"`
 
@@ -616,8 +547,7 @@
 	User *User `json:"user"`
 
 	// A list of IDs of the roles which are possessed by the member.
-	Roles []string `json:"roles"`
->>>>>>> 0840d4bc
+	Roles IDSlice `json:"roles,string"`
 }
 
 // A Settings stores data for a specific users Discord client settings.
@@ -697,30 +627,6 @@
 	User   *User  `json:"user"`
 }
 
-<<<<<<< HEAD
-// A GuildIntegration stores data for a guild integration.
-type GuildIntegration struct {
-	ID                int64                    `json:"id,string"`
-	Name              string                   `json:"name"`
-	Type              string                   `json:"type"`
-	Enabled           bool                     `json:"enabled"`
-	Syncing           bool                     `json:"syncing"`
-	RoleID            int64                    `json:"role_id,string"`
-	ExpireBehavior    int                      `json:"expire_behavior"`
-	ExpireGracePeriod int                      `json:"expire_grace_period"`
-	User              *User                    `json:"user"`
-	Account           *GuildIntegrationAccount `json:"account"`
-	SyncedAt          int                      `json:"synced_at"`
-}
-
-// A GuildIntegrationAccount stores data for a guild integration account.
-type GuildIntegrationAccount struct {
-	ID   string `json:"id"`
-	Name string `json:"name"`
-}
-
-=======
->>>>>>> 0840d4bc
 // A GuildEmbed stores data for a guild embed.
 type GuildEmbed struct {
 	Enabled   bool  `json:"enabled"`
@@ -730,8 +636,8 @@
 // A GuildAuditLog stores data for a guild audit log.
 type GuildAuditLog struct {
 	Webhooks []struct {
-		ChannelID string `json:"channel_id"`
-		GuildID   string `json:"guild_id"`
+		ChannelID int64  `json:"channel_id,string"`
+		GuildID   int64  `json:"guild_id,string"`
 		ID        string `json:"id"`
 		Avatar    string `json:"avatar"`
 		Name      string `json:"name"`
@@ -740,25 +646,25 @@
 		Username      string `json:"username"`
 		Discriminator string `json:"discriminator"`
 		Bot           bool   `json:"bot"`
-		ID            string `json:"id"`
+		ID            int64  `json:"id,string"`
 		Avatar        string `json:"avatar"`
 	} `json:"users,omitempty"`
 	AuditLogEntries []struct {
-		TargetID string `json:"target_id"`
+		TargetID int64 `json:"target_id,string"`
 		Changes  []struct {
 			NewValue interface{} `json:"new_value"`
 			OldValue interface{} `json:"old_value"`
 			Key      string      `json:"key"`
 		} `json:"changes,omitempty"`
-		UserID     string `json:"user_id"`
-		ID         string `json:"id"`
-		ActionType int    `json:"action_type"`
+		UserID     int64 `json:"user_id,string"`
+		ID         int64 `json:"id,string"`
+		ActionType int   `json:"action_type"`
 		Options    struct {
 			DeleteMembersDay string `json:"delete_member_days"`
 			MembersRemoved   string `json:"members_removed"`
-			ChannelID        string `json:"channel_id"`
+			ChannelID        int64  `json:"channel_id,string"`
 			Count            string `json:"count"`
-			ID               string `json:"id"`
+			ID               int64  `json:"id,string"`
 			Type             string `json:"type"`
 			RoleName         string `json:"role_name"`
 		} `json:"options,omitempty"`
