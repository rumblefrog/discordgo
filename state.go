// Discordgo - Discord bindings for Go
// Available at https://github.com/bwmarrin/discordgo

// Copyright 2015-2016 Bruce Marriner <bruce@sqls.net>.  All rights reserved.
// Use of this source code is governed by a BSD-style
// license that can be found in the LICENSE file.

// This file contains code related to state tracking.  If enabled, state
// tracking will capture the initial READY packet and many other websocket
// events and maintain an in-memory state of of guilds, channels, users, and
// so forth.  This information can be accessed through the Session.State struct.

package discordgo

import (
	"errors"
	"sort"
	"sync"
)

// ErrNilState is returned when the state is nil.
var ErrNilState = errors.New("state not instantiated, please use discordgo.New() or assign Session.State")

// A State contains the current known state.
// As discord sends this in a READY blob, it seems reasonable to simply
// use that struct as the data store.
type State struct {
	sync.RWMutex
	Ready

	MaxMessageCount int
	TrackChannels   bool
	TrackEmojis     bool
	TrackMembers    bool
	TrackRoles      bool
	TrackVoice      bool
	TrackPresences  bool

	guildMap   map[string]*Guild
	channelMap map[string]*Channel
}

// NewState creates an empty state.
func NewState() *State {
	return &State{
		Ready: Ready{
			PrivateChannels: []*Channel{},
			Guilds:          []*Guild{},
		},
		TrackChannels:  true,
		TrackEmojis:    true,
		TrackMembers:   true,
		TrackRoles:     true,
		TrackVoice:     true,
		TrackPresences: true,
		guildMap:       make(map[string]*Guild),
		channelMap:     make(map[string]*Channel),
	}
}

// GuildAdd adds a guild to the current world state, or
// updates it if it already exists.
func (s *State) GuildAdd(guild *Guild) error {
	if s == nil {
		return ErrNilState
	}

	s.Lock()
	defer s.Unlock()

	// Update the channels to point to the right guild, adding them to the channelMap as we go
	for _, c := range guild.Channels {
		s.channelMap[c.ID] = c
	}

	if g, ok := s.guildMap[guild.ID]; ok {
		// We are about to replace `g` in the state with `guild`, but first we need to
		// make sure we preserve any fields that the `guild` doesn't contain from `g`.
		if guild.Roles == nil {
			guild.Roles = g.Roles
		}
		if guild.Emojis == nil {
			guild.Emojis = g.Emojis
		}
		if guild.Members == nil {
			guild.Members = g.Members
		}
		if guild.Presences == nil {
			guild.Presences = g.Presences
		}
		if guild.Channels == nil {
			guild.Channels = g.Channels
		}
		if guild.VoiceStates == nil {
			guild.VoiceStates = g.VoiceStates
		}
		*g = *guild
		return nil
	}

	s.Guilds = append(s.Guilds, guild)
	s.guildMap[guild.ID] = guild

	return nil
}

// GuildRemove removes a guild from current world state.
func (s *State) GuildRemove(guild *Guild) error {
	if s == nil {
		return ErrNilState
	}

	_, err := s.Guild(guild.ID)
	if err != nil {
		return err
	}

	s.Lock()
	defer s.Unlock()

	delete(s.guildMap, guild.ID)

	for i, g := range s.Guilds {
		if g.ID == guild.ID {
			s.Guilds = append(s.Guilds[:i], s.Guilds[i+1:]...)
			return nil
		}
	}

	return nil
}

// Guild gets a guild by ID.
// Useful for querying if @me is in a guild:
//     _, err := discordgo.Session.State.Guild(guildID)
//     isInGuild := err == nil
func (s *State) Guild(guildID string) (*Guild, error) {
	if s == nil {
		return nil, ErrNilState
	}

	s.RLock()
	defer s.RUnlock()

	if g, ok := s.guildMap[guildID]; ok {
		return g, nil
	}

	return nil, errors.New("guild not found")
}

// TODO: Consider moving Guild state update methods onto *Guild.

// MemberAdd adds a member to the current world state, or
// updates it if it already exists.
func (s *State) MemberAdd(member *Member) error {
	if s == nil {
		return ErrNilState
	}

	guild, err := s.Guild(member.GuildID)
	if err != nil {
		return err
	}

	s.Lock()
	defer s.Unlock()

	for _, m := range guild.Members {
		if m.User.ID == member.User.ID {
			if member.JoinedAt != "" {
				m.JoinedAt = member.JoinedAt
			}
			if member.Roles != nil {
				m.Roles = member.Roles
			}

			// Seems to always be provided
			m.Nick = member.Nick
			m.User = member.User

			return nil
		}
	}

	guild.Members = append(guild.Members, member)
	return nil
}

// MemberRemove removes a member from current world state.
func (s *State) MemberRemove(member *Member) error {
	if s == nil {
		return ErrNilState
	}

	guild, err := s.Guild(member.GuildID)
	if err != nil {
		return err
	}

	s.Lock()
	defer s.Unlock()

	for i, m := range guild.Members {
		if m.User.ID == member.User.ID {
			guild.Members = append(guild.Members[:i], guild.Members[i+1:]...)
			return nil
		}
	}

	return errors.New("member not found")
}

// Member gets a member by ID from a guild.
func (s *State) Member(guildID, userID string) (*Member, error) {
	if s == nil {
		return nil, ErrNilState
	}

	guild, err := s.Guild(guildID)
	if err != nil {
		return nil, err
	}

	s.RLock()
	defer s.RUnlock()

	for _, m := range guild.Members {
		if m.User.ID == userID {
			return m, nil
		}
	}

	return nil, errors.New("member not found")
}

// PresenceAdd adds a presence to the current world state, or
// updates it if it already exists.
func (s *State) PresenceAdd(guildID string, presence *Presence) error {
	if s == nil {
		return ErrNilState
	}

	guild, err := s.Guild(guildID)
	if err != nil {
		return err
	}

	s.Lock()
	defer s.Unlock()

	for _, p := range guild.Presences {
		if p.User.ID == presence.User.ID {

			p.Game = presence.Game

			if presence.Roles != nil {
				p.Roles = presence.Roles
			}
			if presence.Status != "" {
				p.Status = presence.Status
			}

			return nil
		}
	}

	guild.Presences = append(guild.Presences, presence)
	return nil
}

// PresenceRemove removes a member from current world state.
func (s *State) PresenceRemove(guildID, userID string) error {
	if s == nil {
		return ErrNilState
	}

	guild, err := s.Guild(guildID)
	if err != nil {
		return err
	}

	s.Lock()
	defer s.Unlock()

	for i, m := range guild.Presences {
		if m.User.ID == userID {
			guild.Presences = append(guild.Presences[:i], guild.Presences[i+1:]...)
			return nil
		}
	}

	return errors.New("User not found.")
}

// Presence gets a presnce by user ID from a guild.
func (s *State) Presence(guildID, userID string) (*Presence, error) {
	if s == nil {
		return nil, ErrNilState
	}

	guild, err := s.Guild(guildID)
	if err != nil {
		return nil, err
	}

	s.Lock()
	defer s.Unlock()

	for _, p := range guild.Presences {
		if p.User.ID == userID {
			return p, nil
		}
	}

	return nil, errors.New("User not found.")
}

// RoleAdd adds a role to the current world state, or
// updates it if it already exists.
func (s *State) RoleAdd(guildID string, role *Role) error {
	if s == nil {
		return ErrNilState
	}

	guild, err := s.Guild(guildID)
	if err != nil {
		return err
	}

	s.Lock()
	defer s.Unlock()

	for i, r := range guild.Roles {
		if r.ID == role.ID {
			guild.Roles[i] = role
			return nil
		}
	}

	guild.Roles = append(guild.Roles, role)
	return nil
}

// RoleRemove removes a role from current world state by ID.
func (s *State) RoleRemove(guildID, roleID string) error {
	if s == nil {
		return ErrNilState
	}

	guild, err := s.Guild(guildID)
	if err != nil {
		return err
	}

	s.Lock()
	defer s.Unlock()

	for i, r := range guild.Roles {
		if r.ID == roleID {
			guild.Roles = append(guild.Roles[:i], guild.Roles[i+1:]...)
			return nil
		}
	}

	return errors.New("role not found")
}

// Role gets a role by ID from a guild.
func (s *State) Role(guildID, roleID string) (*Role, error) {
	if s == nil {
		return nil, ErrNilState
	}

	guild, err := s.Guild(guildID)
	if err != nil {
		return nil, err
	}

	s.RLock()
	defer s.RUnlock()

	for _, r := range guild.Roles {
		if r.ID == roleID {
			return r, nil
		}
	}

	return nil, errors.New("role not found")
}

// ChannelAdd adds a guild to the current world state, or
// updates it if it already exists.
// Channels may exist either as PrivateChannels or inside
// a guild.
func (s *State) ChannelAdd(channel *Channel) error {
	if s == nil {
		return ErrNilState
	}

	s.Lock()
	defer s.Unlock()

	// If the channel exists, replace it
	if c, ok := s.channelMap[channel.ID]; ok {
		if channel.Messages == nil {
			channel.Messages = c.Messages
		}
		if channel.PermissionOverwrites == nil {
			channel.PermissionOverwrites = c.PermissionOverwrites
		}

		*c = *channel
		return nil
	}

	if channel.IsPrivate {
		s.PrivateChannels = append(s.PrivateChannels, channel)
	} else {
		guild, ok := s.guildMap[channel.GuildID]
		if !ok {
			return errors.New("guild for channel not found")
		}

		guild.Channels = append(guild.Channels, channel)
	}

	s.channelMap[channel.ID] = channel

	return nil
}

// ChannelRemove removes a channel from current world state.
func (s *State) ChannelRemove(channel *Channel) error {
	if s == nil {
		return ErrNilState
	}

	_, err := s.Channel(channel.ID)
	if err != nil {
		return err
	}

	if channel.IsPrivate {
		s.Lock()
		defer s.Unlock()

		for i, c := range s.PrivateChannels {
			if c.ID == channel.ID {
				s.PrivateChannels = append(s.PrivateChannels[:i], s.PrivateChannels[i+1:]...)
				break
			}
		}
	} else {
		guild, err := s.Guild(channel.GuildID)
		if err != nil {
			return err
		}

		s.Lock()
		defer s.Unlock()

		for i, c := range guild.Channels {
			if c.ID == channel.ID {
				guild.Channels = append(guild.Channels[:i], guild.Channels[i+1:]...)
				break
			}
		}
	}

	delete(s.channelMap, channel.ID)

	return nil
}

// GuildChannel gets a channel by ID from a guild.
// This method is Deprecated, use Channel(channelID)
func (s *State) GuildChannel(guildID, channelID string) (*Channel, error) {
	return s.Channel(channelID)
}

// PrivateChannel gets a private channel by ID.
// This method is Deprecated, use Channel(channelID)
func (s *State) PrivateChannel(channelID string) (*Channel, error) {
	return s.Channel(channelID)
}

// Channel gets a channel by ID, it will look in all guilds an private channels.
func (s *State) Channel(channelID string) (*Channel, error) {
	if s == nil {
		return nil, ErrNilState
	}

	s.RLock()
	defer s.RUnlock()

	if c, ok := s.channelMap[channelID]; ok {
		return c, nil
	}

	return nil, errors.New("channel not found")
}

// Emoji returns an emoji for a guild and emoji id.
func (s *State) Emoji(guildID, emojiID string) (*Emoji, error) {
	if s == nil {
		return nil, ErrNilState
	}

	guild, err := s.Guild(guildID)
	if err != nil {
		return nil, err
	}

	s.RLock()
	defer s.RUnlock()

	for _, e := range guild.Emojis {
		if e.ID == emojiID {
			return e, nil
		}
	}

	return nil, errors.New("emoji not found")
}

// EmojiAdd adds an emoji to the current world state.
func (s *State) EmojiAdd(guildID string, emoji *Emoji) error {
	if s == nil {
		return ErrNilState
	}

	guild, err := s.Guild(guildID)
	if err != nil {
		return err
	}

	s.Lock()
	defer s.Unlock()

	for i, e := range guild.Emojis {
		if e.ID == emoji.ID {
			guild.Emojis[i] = emoji
			return nil
		}
	}

	guild.Emojis = append(guild.Emojis, emoji)
	return nil
}

// EmojisAdd adds multiple emojis to the world state.
func (s *State) EmojisAdd(guildID string, emojis []*Emoji) error {
	for _, e := range emojis {
		if err := s.EmojiAdd(guildID, e); err != nil {
			return err
		}
	}
	return nil
}

// MessageAdd adds a message to the current world state, or updates it if it exists.
// If the channel cannot be found, the message is discarded.
// Messages are kept in state up to s.MaxMessageCount
func (s *State) MessageAdd(message *Message) error {
	if s == nil {
		return ErrNilState
	}

	c, err := s.Channel(message.ChannelID)
	if err != nil {
		return err
	}

	s.Lock()
	defer s.Unlock()

	// If the message exists, merge in the new message contents.
	for _, m := range c.Messages {
		if m.ID == message.ID {
			if message.Content != "" {
				m.Content = message.Content
			}
			if message.EditedTimestamp != "" {
				m.EditedTimestamp = message.EditedTimestamp
			}
			if message.Mentions != nil {
				m.Mentions = message.Mentions
			}
			if message.Embeds != nil {
				m.Embeds = message.Embeds
			}
			if message.Attachments != nil {
				m.Attachments = message.Attachments
			}
			if message.Timestamp != "" {
				m.Timestamp = message.Timestamp
			}
			if message.Author != nil {
				m.Author = message.Author
			}

			return nil
		}
	}

	c.Messages = append(c.Messages, message)

	if len(c.Messages) > s.MaxMessageCount {
		c.Messages = c.Messages[len(c.Messages)-s.MaxMessageCount:]
	}
	return nil
}

// MessageRemove removes a message from the world state.
func (s *State) MessageRemove(message *Message) error {
	if s == nil {
		return ErrNilState
	}

	return s.messageRemoveByID(message.ChannelID, message.ID)
}

// messageRemoveByID removes a message by channelID and messageID from the world state.
func (s *State) messageRemoveByID(channelID, messageID string) error {
	c, err := s.Channel(channelID)
	if err != nil {
		return err
	}

	s.Lock()
	defer s.Unlock()

	for i, m := range c.Messages {
		if m.ID == messageID {
			c.Messages = append(c.Messages[:i], c.Messages[i+1:]...)
			return nil
		}
	}

	return errors.New("message not found")
}

func (s *State) voiceStateUpdate(update *VoiceStateUpdate) error {
	guild, err := s.Guild(update.GuildID)
	if err != nil {
		return err
	}

	s.Lock()
	defer s.Unlock()

	// Handle Leaving Channel
	if update.ChannelID == "" {
		for i, state := range guild.VoiceStates {
			if state.UserID == update.UserID {
				guild.VoiceStates = append(guild.VoiceStates[:i], guild.VoiceStates[i+1:]...)
				return nil
			}
		}
	} else {
		for i, state := range guild.VoiceStates {
			if state.UserID == update.UserID {
				guild.VoiceStates[i] = update.VoiceState
				return nil
			}
		}

		guild.VoiceStates = append(guild.VoiceStates, update.VoiceState)
	}

	return nil
}

// Message gets a message by channel and message ID.
func (s *State) Message(channelID, messageID string) (*Message, error) {
	if s == nil {
		return nil, ErrNilState
	}

	c, err := s.Channel(channelID)
	if err != nil {
		return nil, err
	}

	s.RLock()
	defer s.RUnlock()

	for _, m := range c.Messages {
		if m.ID == messageID {
			return m, nil
		}
	}

	return nil, errors.New("message not found")
}

// OnReady takes a Ready event and updates all internal state.
func (s *State) onReady(se *Session, r *Ready) (err error) {
	if s == nil {
		return ErrNilState
	}

	s.Lock()
	defer s.Unlock()

	// We must track at least the current user for Voice, even
	// if state is disabled, store the bare essentials.
	if !se.StateEnabled {
		ready := Ready{
			Version:   r.Version,
			SessionID: r.SessionID,
			User:      r.User,
		}

		s.Ready = ready

		return nil
	}

	s.Ready = *r

	for _, g := range s.Guilds {
		s.guildMap[g.ID] = g

		for _, c := range g.Channels {
			s.channelMap[c.ID] = c
		}
	}

	for _, c := range s.PrivateChannels {
		s.channelMap[c.ID] = c
	}

	return nil
}

// onInterface handles all events related to states.
func (s *State) onInterface(se *Session, i interface{}) (err error) {
	if s == nil {
		return ErrNilState
	}

	r, ok := i.(*Ready)
	if ok {
		return s.onReady(se, r)
	}

	if !se.StateEnabled {
		return nil
	}

	switch t := i.(type) {
	case *GuildCreate:
		err = s.GuildAdd(t.Guild)
	case *GuildUpdate:
		err = s.GuildAdd(t.Guild)
	case *GuildDelete:
		err = s.GuildRemove(t.Guild)
	case *GuildMemberAdd:
		if s.TrackMembers {
			err = s.MemberAdd(t.Member)
		}
	case *GuildMemberUpdate:
		if s.TrackMembers {
			err = s.MemberAdd(t.Member)
		}
	case *GuildMemberRemove:
		if s.TrackMembers {
			err = s.MemberRemove(t.Member)
		}
		if s.TrackPresences {
			err = s.PresenceRemove(t.GuildID, t.Member.User.ID)
		}
	case *PresenceUpdate:
		if s.TrackPresences {
			err = s.PresenceAdd(t.GuildID, &t.Presence)
		}
	case *GuildRoleCreate:
		if s.TrackRoles {
			err = s.RoleAdd(t.GuildID, t.Role)
		}
	case *GuildRoleUpdate:
		if s.TrackRoles {
			err = s.RoleAdd(t.GuildID, t.Role)
		}
	case *GuildRoleDelete:
		if s.TrackRoles {
			err = s.RoleRemove(t.GuildID, t.RoleID)
		}
	case *GuildEmojisUpdate:
		if s.TrackEmojis {
			err = s.EmojisAdd(t.GuildID, t.Emojis)
		}
	case *ChannelCreate:
		if s.TrackChannels {
			err = s.ChannelAdd(t.Channel)
		}
	case *ChannelUpdate:
		if s.TrackChannels {
			err = s.ChannelAdd(t.Channel)
		}
	case *ChannelDelete:
		if s.TrackChannels {
			err = s.ChannelRemove(t.Channel)
		}
	case *MessageCreate:
		if s.MaxMessageCount != 0 {
			err = s.MessageAdd(t.Message)
		}
	case *MessageUpdate:
		if s.MaxMessageCount != 0 {
			err = s.MessageAdd(t.Message)
		}
<<<<<<< HEAD
	// case *MessageDelete:
	// 	if s.MaxMessageCount != 0 {
	// 		err = s.MessageRemove(t.Message)
	// 	}
=======
	case *MessageDelete:
		if s.MaxMessageCount != 0 {
			err = s.MessageRemove(t.Message)
		}
	case *MessageDeleteBulk:
		if s.MaxMessageCount != 0 {
			for _, mID := range t.Messages {
				s.messageRemoveByID(t.ChannelID, mID)
			}
		}
>>>>>>> 6fd80199
	case *VoiceStateUpdate:
		if s.TrackVoice {
			err = s.voiceStateUpdate(t)
		}
	}

	return
}

// UserChannelPermissions returns the permission of a user in a channel.
// userID    : The ID of the user to calculate permissions for.
// channelID : The ID of the channel to calculate permission for.
func (s *State) UserChannelPermissions(userID, channelID string) (apermissions int, err error) {
	if s == nil {
		return 0, ErrNilState
	}

	channel, err := s.Channel(channelID)
	if err != nil {
		return
	}

	guild, err := s.Guild(channel.GuildID)
	if err != nil {
		return
	}

	if userID == guild.OwnerID {
		apermissions = PermissionAll
		return
	}

	member, err := s.Member(guild.ID, userID)
	if err != nil {
		return
	}

	return memberPermissions(guild, channel, member), nil
}

// UserColor returns the color of a user in a channel.
// While colors are defined at a Guild level, determining for a channel is more useful in message handlers.
// 0 is returned in cases of error, which is the color of @everyone.
// userID    : The ID of the user to calculate the color for.
// channelID   : The ID of the channel to calculate the color for.
func (s *State) UserColor(userID, channelID string) int {
	if s == nil {
		return 0
	}

	channel, err := s.Channel(channelID)
	if err != nil {
		return 0
	}

	guild, err := s.Guild(channel.GuildID)
	if err != nil {
		return 0
	}

	member, err := s.Member(guild.ID, userID)
	if err != nil {
		return 0
	}

	roles := Roles(guild.Roles)
	sort.Sort(roles)

	for _, role := range roles {
		for _, roleID := range member.Roles {
			if role.ID == roleID {
				if role.Color != 0 {
					return role.Color
				}
			}
		}
	}

	return 0
}<|MERGE_RESOLUTION|>--- conflicted
+++ resolved
@@ -34,7 +34,6 @@
 	TrackMembers    bool
 	TrackRoles      bool
 	TrackVoice      bool
-	TrackPresences  bool
 
 	guildMap   map[string]*Guild
 	channelMap map[string]*Channel
@@ -47,14 +46,13 @@
 			PrivateChannels: []*Channel{},
 			Guilds:          []*Guild{},
 		},
-		TrackChannels:  true,
-		TrackEmojis:    true,
-		TrackMembers:   true,
-		TrackRoles:     true,
-		TrackVoice:     true,
-		TrackPresences: true,
-		guildMap:       make(map[string]*Guild),
-		channelMap:     make(map[string]*Channel),
+		TrackChannels: true,
+		TrackEmojis:   true,
+		TrackMembers:  true,
+		TrackRoles:    true,
+		TrackVoice:    true,
+		guildMap:      make(map[string]*Guild),
+		channelMap:    make(map[string]*Channel),
 	}
 }
 
@@ -166,19 +164,9 @@
 	s.Lock()
 	defer s.Unlock()
 
-	for _, m := range guild.Members {
+	for i, m := range guild.Members {
 		if m.User.ID == member.User.ID {
-			if member.JoinedAt != "" {
-				m.JoinedAt = member.JoinedAt
-			}
-			if member.Roles != nil {
-				m.Roles = member.Roles
-			}
-
-			// Seems to always be provided
-			m.Nick = member.Nick
-			m.User = member.User
-
+			guild.Members[i] = member
 			return nil
 		}
 	}
@@ -232,88 +220,6 @@
 	}
 
 	return nil, errors.New("member not found")
-}
-
-// PresenceAdd adds a presence to the current world state, or
-// updates it if it already exists.
-func (s *State) PresenceAdd(guildID string, presence *Presence) error {
-	if s == nil {
-		return ErrNilState
-	}
-
-	guild, err := s.Guild(guildID)
-	if err != nil {
-		return err
-	}
-
-	s.Lock()
-	defer s.Unlock()
-
-	for _, p := range guild.Presences {
-		if p.User.ID == presence.User.ID {
-
-			p.Game = presence.Game
-
-			if presence.Roles != nil {
-				p.Roles = presence.Roles
-			}
-			if presence.Status != "" {
-				p.Status = presence.Status
-			}
-
-			return nil
-		}
-	}
-
-	guild.Presences = append(guild.Presences, presence)
-	return nil
-}
-
-// PresenceRemove removes a member from current world state.
-func (s *State) PresenceRemove(guildID, userID string) error {
-	if s == nil {
-		return ErrNilState
-	}
-
-	guild, err := s.Guild(guildID)
-	if err != nil {
-		return err
-	}
-
-	s.Lock()
-	defer s.Unlock()
-
-	for i, m := range guild.Presences {
-		if m.User.ID == userID {
-			guild.Presences = append(guild.Presences[:i], guild.Presences[i+1:]...)
-			return nil
-		}
-	}
-
-	return errors.New("User not found.")
-}
-
-// Presence gets a presnce by user ID from a guild.
-func (s *State) Presence(guildID, userID string) (*Presence, error) {
-	if s == nil {
-		return nil, ErrNilState
-	}
-
-	guild, err := s.Guild(guildID)
-	if err != nil {
-		return nil, err
-	}
-
-	s.Lock()
-	defer s.Unlock()
-
-	for _, p := range guild.Presences {
-		if p.User.ID == userID {
-			return p, nil
-		}
-	}
-
-	return nil, errors.New("User not found.")
 }
 
 // RoleAdd adds a role to the current world state, or
@@ -769,13 +675,6 @@
 		if s.TrackMembers {
 			err = s.MemberRemove(t.Member)
 		}
-		if s.TrackPresences {
-			err = s.PresenceRemove(t.GuildID, t.Member.User.ID)
-		}
-	case *PresenceUpdate:
-		if s.TrackPresences {
-			err = s.PresenceAdd(t.GuildID, &t.Presence)
-		}
 	case *GuildRoleCreate:
 		if s.TrackRoles {
 			err = s.RoleAdd(t.GuildID, t.Role)
@@ -812,12 +711,6 @@
 		if s.MaxMessageCount != 0 {
 			err = s.MessageAdd(t.Message)
 		}
-<<<<<<< HEAD
-	// case *MessageDelete:
-	// 	if s.MaxMessageCount != 0 {
-	// 		err = s.MessageRemove(t.Message)
-	// 	}
-=======
 	case *MessageDelete:
 		if s.MaxMessageCount != 0 {
 			err = s.MessageRemove(t.Message)
@@ -828,7 +721,6 @@
 				s.messageRemoveByID(t.ChannelID, mID)
 			}
 		}
->>>>>>> 6fd80199
 	case *VoiceStateUpdate:
 		if s.TrackVoice {
 			err = s.voiceStateUpdate(t)
