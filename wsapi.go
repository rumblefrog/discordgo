--- conflicted
+++ resolved
@@ -439,16 +439,11 @@
 		return
 	}
 
-<<<<<<< HEAD
-	// Heartbeart ack
-	if e.Operation == 11 {
-=======
 	if e.Operation == 11 {
 		s.Lock()
 		s.LastHeartbeatAck = time.Now().UTC()
 		s.Unlock()
 		s.log(LogInformational, "got heartbeat ACK")
->>>>>>> bb4b96e2
 		return
 	}
 
