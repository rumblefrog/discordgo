package discordgo

import (
	"fmt"
	"strings"
)

// A User stores all data for an individual Discord user.
type User struct {
	ID            string `json:"id"`
	Email         string `json:"email"`
	Username      string `json:"username"`
	Avatar        string `json:"avatar"`
	Discriminator string `json:"discriminator"`
	Verified      bool   `json:"verified"`
	MFAEnabled    bool   `json:"mfa_enabled"`
	Bot           bool   `json:"bot"`
}

// String returns a unique identifier of the form username#discriminator
func (u *User) String() string {
	return fmt.Sprintf("%s#%s", u.Username, u.Discriminator)
}

// Mention return a string which mentions the user
func (u *User) Mention() string {
	return fmt.Sprintf("<@%s>", u.ID)
}

// AvatarURL returns a URL to the user's avatar.
//    size:    The size of the user's avatar as a power of two
//             if size is an empty string, no size parameter will
//             be added to the URL.
func (u *User) AvatarURL(size string) string {
	var URL string
	if u.Avatar == "" {
		URL = EndpointDefaultUserAvatar(u.Discriminator)
	} else if strings.HasPrefix(u.Avatar, "a_") {
		URL = EndpointUserAvatarAnimated(u.ID, u.Avatar)
	} else {
		URL = EndpointUserAvatar(u.ID, u.Avatar)
	}

<<<<<<< HEAD
	return URL + "?size=" + size
}

// A SelfUser stores user data about the token owner.
// Includes a few extra fields than a normal user struct.
type SelfUser struct {
	*User
	Token string `json:"token"`
=======
	if size != "" {
		return URL + "?size=" + size
	}
	return URL
>>>>>>> bf1a7942
}<|MERGE_RESOLUTION|>--- conflicted
+++ resolved
@@ -41,8 +41,10 @@
 		URL = EndpointUserAvatar(u.ID, u.Avatar)
 	}
 
-<<<<<<< HEAD
-	return URL + "?size=" + size
+	if size != "" {
+		return URL + "?size=" + size
+	}
+	return URL
 }
 
 // A SelfUser stores user data about the token owner.
@@ -50,10 +52,4 @@
 type SelfUser struct {
 	*User
 	Token string `json:"token"`
-=======
-	if size != "" {
-		return URL + "?size=" + size
-	}
-	return URL
->>>>>>> bf1a7942
 }