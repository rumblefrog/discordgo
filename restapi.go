// Discordgo - Discord bindings for Go
// Available at https://github.com/bwmarrin/discordgo

// Copyright 2015-2016 Bruce Marriner <bruce@sqls.net>.  All rights reserved.
// Use of this source code is governed by a BSD-style
// license that can be found in the LICENSE file.

// This file contains functions for interacting with the Discord REST/JSON API
// at the lowest level.

package discordgo

import (
	"bytes"
	"encoding/json"
	"fmt"
<<<<<<< HEAD
=======
	"github.com/hashicorp/go-retryablehttp"
	"github.com/pkg/errors"
>>>>>>> ba2a01fd
	"image"
	_ "image/jpeg" // For JPEG decoding
	_ "image/png"  // For PNG decoding
	"io"
	"io/ioutil"
	"log"
	"mime/multipart"
	"net/http"
	"net/textproto"
	"net/url"
	"strconv"
	"strings"
	"time"

	"github.com/hashicorp/go-retryablehttp"
)

// All error constants
var (
	ErrJSONUnmarshal           = errors.New("json unmarshal")
	ErrStatusOffline           = errors.New("You can't set your Status to offline")
	ErrVerificationLevelBounds = errors.New("VerificationLevel out of bounds, should be between 0 and 3")
	ErrPruneDaysBounds         = errors.New("the number of days should be more than or equal to 1")
	ErrGuildNoIcon             = errors.New("guild does not have an icon set")
	ErrGuildNoSplash           = errors.New("guild does not have a splash set")
	ErrUnauthorized            = errors.New("HTTP request was unauthorized. This could be because the provided token was not a bot token. Please add \"Bot \" to the start of your token. https://discordapp.com/developers/docs/reference#authentication-example-bot-token-authorization-header")
)

// Request is the same as RequestWithBucketID but the bucket id is the same as the urlStr
func (s *Session) Request(method, urlStr string, data interface{}) (response []byte, err error) {
	return s.RequestWithBucketID(method, urlStr, data, strings.SplitN(urlStr, "?", 2)[0])
}

// RequestWithBucketID makes a (GET/POST/...) Requests to Discord REST API with JSON data.
func (s *Session) RequestWithBucketID(method, urlStr string, data interface{}, bucketID string) (response []byte, err error) {
	var body []byte
	if data != nil {
		body, err = json.Marshal(data)
		if err != nil {
			return
		}
	}

	return s.request(method, urlStr, "application/json", body, bucketID)
}

// request makes a (GET/POST/...) Requests to Discord REST API.
// Sequence is the sequence number, if it fails with a 502 it will
// retry with sequence+1 until it either succeeds or sequence >= session.MaxRestRetries
func (s *Session) request(method, urlStr, contentType string, b []byte, bucketID string) (response []byte, err error) {
	if bucketID == "" {
		bucketID = strings.SplitN(urlStr, "?", 2)[0]
	}
	return s.RequestWithLockedBucket(method, urlStr, contentType, b, s.Ratelimiter.LockBucket(bucketID))
}

type ReaderWithMockClose struct {
	*bytes.Reader
}

func (rwmc *ReaderWithMockClose) Close() error {
	return nil
}

func (s *Session) SetNextRequestHeaders(headers OptionalRequestHeaders) {
	s.onrhMu.Lock()
	s.OptionalNextRequestHeaders = headers
	s.onrhMu.Unlock()
}

// RequestWithLockedBucket makes a request using a bucket that's already been locked
func (s *Session) RequestWithLockedBucket(method, urlStr, contentType string, b []byte, bucket *Bucket) (response []byte, err error) {

	for i := 0; i < s.MaxRestRetries; i++ {
		if i != 0 {
			// bucket is unlocked during retry downtimes, lock it here again
			s.Ratelimiter.LockBucketObject(bucket)
		}

		var retry bool
		var ratelimited bool
		response, retry, ratelimited, err = s.doRequestLockedBucket(method, urlStr, contentType, b, bucket)
		if !retry {
			break
		}

		if ratelimited {
			i = 0
		} else {
			time.Sleep(time.Second)
		}

	}

	err = errors.Wrap(err, "exceeded max retries")

	return
}

// RequestWithLockedBucket makes a request using a bucket that's already been locked
func (s *Session) doRequestLockedBucket(method, urlStr, contentType string, b []byte, bucket *Bucket) (response []byte, retry bool, ratelimitRetry bool, err error) {
	if s.Debug {
		log.Printf("API REQUEST %8s :: %s\n", method, urlStr)
		log.Printf("API REQUEST  PAYLOAD :: [%s]\n", string(b))
	}

	req, err := retryablehttp.NewRequest(method, urlStr, b)
	if err != nil {
		bucket.Release(nil)
		return
	}

	req.GetBody = func() (io.ReadCloser, error) {
		return &ReaderWithMockClose{bytes.NewReader(b)}, nil
	}

	// Not used on initial login..
	// TODO: Verify if a login, otherwise complain about no-token
	if s.Token != "" {
		req.Header.Set("authorization", s.Token)
	}

	req.Header.Set("Content-Type", contentType)
<<<<<<< HEAD
	req.Header.Set("User-Agent", s.UserAgent)

	// FIXME: Might create a race condition between other requests
	s.onrhMu.Lock()
	if s.OptionalNextRequestHeaders.AuditLogReason != "" {
		req.Header.Set("X-Audit-Log-Reason", s.OptionalNextRequestHeaders.AuditLogReason)
		s.OptionalNextRequestHeaders.AuditLogReason = ""
	}
	s.onrhMu.Unlock()
=======
	// TODO: Make a configurable static variable.
	req.Header.Set("User-Agent", fmt.Sprintf("DiscordBot (https://github.com/jonas747/discordgo, v%s)", VERSION))
>>>>>>> ba2a01fd

	if s.Debug {
		for k, v := range req.Header {
			log.Printf("API REQUEST   HEADER :: [%s] = %+v\n", k, v)
		}
	}

	resp, err := s.Client.Do(req)
	if err != nil {
		bucket.Release(nil)
		return nil, true, false, err
	}

	defer func() {
		err2 := resp.Body.Close()
		if err2 != nil {
			log.Println("error closing resp body")
		}
	}()

	err = bucket.Release(resp.Header)
	if err != nil {
		return
	}

	response, err = ioutil.ReadAll(resp.Body)
	if err != nil {
		return
	}

	if s.Debug {

		log.Printf("API RESPONSE  STATUS :: %s\n", resp.Status)
		for k, v := range resp.Header {
			log.Printf("API RESPONSE  HEADER :: [%s] = %+v\n", k, v)
		}
		log.Printf("API RESPONSE    BODY :: [%s]\n\n\n", response)
	}

	switch resp.StatusCode {
	case http.StatusOK:
	case http.StatusCreated:
	case http.StatusNoContent:
	case http.StatusBadGateway, http.StatusGatewayTimeout:
		// Retry sending request if possible
		err = errors.Errorf("%s Failed (%s)", urlStr, resp.Status)
		s.log(LogWarning, err.Error())
		return nil, true, false, err

	case 429: // TOO MANY REQUESTS - Rate limiting
		rl := TooManyRequests{}
		err = json.Unmarshal(response, &rl)
		if err != nil {
			s.log(LogError, "rate limit unmarshal error, %s, %q", err, string(response))
			return
		}
		s.log(LogInformational, "Rate Limiting %s, retry in %d", urlStr, rl.RetryAfter)
		s.handleEvent(rateLimitEventType, RateLimit{TooManyRequests: &rl, URL: urlStr})

		time.Sleep(rl.RetryAfter * time.Millisecond)
		// we can make the above smarter
		// this method can cause longer delays than required
		return nil, true, true, nil

	case http.StatusUnauthorized:
		if strings.Index(s.Token, "Bot ") != 0 {
			s.log(LogInformational, ErrUnauthorized.Error())
			err = ErrUnauthorized
		}
		fallthrough
	default: // Error condition
		err = newRestError(req.Request, resp, response)
	}

	return
}

func unmarshal(data []byte, v interface{}) error {
	err := json.Unmarshal(data, v)
	if err != nil {
		return ErrJSONUnmarshal
	}

	return nil
}

// ------------------------------------------------------------------------------------------------
// Functions specific to Discord Sessions
// ------------------------------------------------------------------------------------------------

// Login asks the Discord server for an authentication token.
//
// NOTE: While email/pass authentication is supported by DiscordGo it is
// HIGHLY DISCOURAGED by Discord. Please only use email/pass to obtain a token
// and then use that authentication token for all future connections.
// Also, doing any form of automation with a user (non Bot) account may result
// in that account being permanently banned from Discord.
func (s *Session) Login(email, password string) (err error) {

	data := struct {
		Email    string `json:"email"`
		Password string `json:"password"`
	}{email, password}

	response, err := s.RequestWithBucketID("POST", EndpointLogin, data, EndpointLogin)
	if err != nil {
		return
	}

	temp := struct {
		Token string `json:"token"`
		MFA   bool   `json:"mfa"`
	}{}

	err = unmarshal(response, &temp)
	if err != nil {
		return
	}

	s.Token = temp.Token
	s.MFA = temp.MFA
	return
}

// Register sends a Register request to Discord, and returns the authentication token
// Note that this account is temporary and should be verified for future use.
// Another option is to save the authentication token external, but this isn't recommended.
func (s *Session) Register(username string) (token string, err error) {

	data := struct {
		Username string `json:"username"`
	}{username}

	response, err := s.RequestWithBucketID("POST", EndpointRegister, data, EndpointRegister)
	if err != nil {
		return
	}

	temp := struct {
		Token string `json:"token"`
	}{}

	err = unmarshal(response, &temp)
	if err != nil {
		return
	}

	token = temp.Token
	return
}

// Logout sends a logout request to Discord.
// This does not seem to actually invalidate the token.  So you can still
// make API calls even after a Logout.  So, it seems almost pointless to
// even use.
func (s *Session) Logout() (err error) {

	//  _, err = s.Request("POST", LOGOUT, fmt.Sprintf(`{"token": "%s"}`, s.Token))

	if s.Token == "" {
		return
	}

	data := struct {
		Token string `json:"token"`
	}{s.Token}

	_, err = s.RequestWithBucketID("POST", EndpointLogout, data, EndpointLogout)
	return
}

// ------------------------------------------------------------------------------------------------
// Functions specific to Discord Users
// ------------------------------------------------------------------------------------------------

// User returns the user details of the given userID
// userID    : A user ID
func (s *Session) User(userID int64) (st *User, err error) {

	body, err := s.RequestWithBucketID("GET", EndpointUser(StrID(userID)), nil, EndpointUsers)
	if err != nil {
		return
	}

	err = unmarshal(body, &st)
	return
}

// UserMe returns the user details of the current user
func (s *Session) UserMe() (st *User, err error) {

	body, err := s.RequestWithBucketID("GET", EndpointUser("@me"), nil, EndpointUsers)
	if err != nil {
		return
	}

	err = unmarshal(body, &st)
	return
}

// UserAvatar is deprecated. Please use UserAvatarDecode
// userID    : A user ID or "@me" which is a shortcut of current user ID
func (s *Session) UserAvatar(userID int64) (img image.Image, err error) {
	u, err := s.User(userID)
	if err != nil {
		return
	}
	img, err = s.UserAvatarDecode(u)
	return
}

// UserAvatarDecode returns an image.Image of a user's Avatar
// user : The user which avatar should be retrieved
func (s *Session) UserAvatarDecode(u *User) (img image.Image, err error) {
	body, err := s.RequestWithBucketID("GET", EndpointUserAvatar(u.ID, u.Avatar), nil, EndpointUserAvatar(0, ""))
	if err != nil {
		return
	}

	img, _, err = image.Decode(bytes.NewReader(body))
	return
}

// UserUpdate updates a users settings.
func (s *Session) UserUpdate(email, password, username, avatar, newPassword string) (st *User, err error) {

	// NOTE: Avatar must be either the hash/id of existing Avatar or
	// data:image/png;base64,BASE64_STRING_OF_NEW_AVATAR_PNG
	// to set a new avatar.
	// If left blank, avatar will be set to null/blank

	data := struct {
		Email       string `json:"email,omitempty"`
		Password    string `json:"password,omitempty"`
		Username    string `json:"username,omitempty"`
		Avatar      string `json:"avatar,omitempty"`
		NewPassword string `json:"new_password,omitempty"`
	}{email, password, username, avatar, newPassword}

	body, err := s.RequestWithBucketID("PATCH", EndpointUser("@me"), data, EndpointUsers)
	if err != nil {
		return
	}

	err = unmarshal(body, &st)
	return
}

// UserSettings returns the settings for a given user
func (s *Session) UserSettings() (st *Settings, err error) {

	body, err := s.RequestWithBucketID("GET", EndpointUserSettings("@me"), nil, EndpointUserSettings(""))
	if err != nil {
		return
	}

	err = unmarshal(body, &st)
	return
}

// UserUpdateStatus update the user status
// status   : The new status (Actual valid status are 'online','idle','dnd','invisible')
func (s *Session) UserUpdateStatus(status Status) (st *Settings, err error) {
	if status == StatusOffline {
		err = ErrStatusOffline
		return
	}

	data := struct {
		Status Status `json:"status"`
	}{status}

	body, err := s.RequestWithBucketID("PATCH", EndpointUserSettings("@me"), data, EndpointUserSettings(""))
	if err != nil {
		return
	}

	err = unmarshal(body, &st)
	return
}

// UserConnections returns the user's connections
func (s *Session) UserConnections() (conn []*UserConnection, err error) {
	response, err := s.RequestWithBucketID("GET", EndpointUserConnections("@me"), nil, EndpointUserConnections("@me"))
	if err != nil {
		return nil, err
	}

	err = unmarshal(response, &conn)
	if err != nil {
		return
	}

	return
}

// UserChannels returns an array of Channel structures for all private
// channels.
func (s *Session) UserChannels() (st []*Channel, err error) {

	body, err := s.RequestWithBucketID("GET", EndpointUserChannels("@me"), nil, EndpointUserChannels(""))
	if err != nil {
		return
	}

	err = unmarshal(body, &st)
	return
}

// UserChannelCreate creates a new User (Private) Channel with another User
// recipientID : A user ID for the user to which this channel is opened with.
func (s *Session) UserChannelCreate(recipientID int64) (st *Channel, err error) {

	data := struct {
		RecipientID int64 `json:"recipient_id,string"`
	}{recipientID}

	body, err := s.RequestWithBucketID("POST", EndpointUserChannels("@me"), data, EndpointUserChannels(""))
	if err != nil {
		return
	}

	err = unmarshal(body, &st)
	return
}

// UserGuilds returns an array of UserGuild structures for all guilds.
// limit     : The number guilds that can be returned. (max 100)
// beforeID  : If provided all guilds returned will be before given ID.
// afterID   : If provided all guilds returned will be after given ID.
func (s *Session) UserGuilds(limit int, beforeID, afterID int64) (st []*UserGuild, err error) {

	v := url.Values{}

	if limit > 0 {
		v.Set("limit", strconv.Itoa(limit))
	}
	if afterID != 0 {
		v.Set("after", StrID(afterID))
	}
	if beforeID != 0 {
		v.Set("before", StrID(beforeID))
	}

	uri := EndpointUserGuilds("@me")

	if len(v) > 0 {
		uri = fmt.Sprintf("%s?%s", uri, v.Encode())
	}

	body, err := s.RequestWithBucketID("GET", uri, nil, EndpointUserGuilds(""))
	if err != nil {
		return
	}

	err = unmarshal(body, &st)
	return
}

// UserGuildSettingsEdit Edits the users notification settings for a guild
// guildID   : The ID of the guild to edit the settings on
// settings  : The settings to update
func (s *Session) UserGuildSettingsEdit(guildID int64, settings *UserGuildSettingsEdit) (st *UserGuildSettings, err error) {

	body, err := s.RequestWithBucketID("PATCH", EndpointUserGuildSettings("@me", guildID), settings, EndpointUserGuildSettings("", guildID))
	if err != nil {
		return
	}

	err = unmarshal(body, &st)
	return
}

// UserChannelPermissions returns the permission of a user in a channel.
// userID    : The ID of the user to calculate permissions for.
// channelID : The ID of the channel to calculate permission for.
//
// NOTE: This function is now deprecated and will be removed in the future.
// Please see the same function inside state.go
func (s *Session) UserChannelPermissions(userID, channelID int64) (apermissions int, err error) {
	// Try to just get permissions from state.
	apermissions, err = s.State.UserChannelPermissions(userID, channelID)
	if err == nil {
		return
	}

	// Otherwise try get as much data from state as possible, falling back to the network.
	channel, err := s.State.Channel(channelID)
	if err != nil || channel == nil {
		channel, err = s.Channel(channelID)
		if err != nil {
			return
		}
	}

	guild, err := s.State.Guild(channel.GuildID)
	if err != nil || guild == nil {
		guild, err = s.Guild(channel.GuildID)
		if err != nil {
			return
		}
	}

	if userID == guild.OwnerID {
		apermissions = PermissionAll
		return
	}

	member, err := s.State.Member(guild.ID, userID)
	if err != nil || member == nil {
		member, err = s.GuildMember(guild.ID, userID)
		if err != nil {
			return
		}
	}

	return MemberPermissions(guild, channel, member), nil
}

// Calculates the permissions for a member.
// https://support.discordapp.com/hc/en-us/articles/206141927-How-is-the-permission-hierarchy-structured-
func MemberPermissions(guild *Guild, channel *Channel, member *Member) (apermissions int) {
	userID := member.User.ID

	if userID == guild.OwnerID {
		apermissions = PermissionAll
		return
	}

	for _, role := range guild.Roles {
		if role.ID == guild.ID {
			apermissions |= role.Permissions
			break
		}
	}

	for _, role := range guild.Roles {
		for _, roleID := range member.Roles {
			if role.ID == roleID {
				apermissions |= role.Permissions
				break
			}
		}
	}

	if apermissions&PermissionAdministrator == PermissionAdministrator {
		apermissions |= PermissionAll
	}

	if channel != nil {
		// Apply @everyone overrides from the channel.
		for _, overwrite := range channel.PermissionOverwrites {
			if guild.ID == overwrite.ID {
				apermissions &= ^overwrite.Deny
				apermissions |= overwrite.Allow
				break
			}
		}

		denies := 0
		allows := 0

		// Member overwrites can override role overrides, so do two passes
		for _, overwrite := range channel.PermissionOverwrites {
			for _, roleID := range member.Roles {
				if overwrite.Type == "role" && roleID == overwrite.ID {
					denies |= overwrite.Deny
					allows |= overwrite.Allow
					break
				}
			}
		}

		apermissions &= ^denies
		apermissions |= allows

		for _, overwrite := range channel.PermissionOverwrites {
			if overwrite.Type == "member" && overwrite.ID == userID {
				apermissions &= ^overwrite.Deny
				apermissions |= overwrite.Allow
				break
			}
		}
	}

	if apermissions&PermissionAdministrator == PermissionAdministrator {
		apermissions |= PermissionAllChannel
	}

	return apermissions
}

// ------------------------------------------------------------------------------------------------
// Functions specific to Discord Guilds
// ------------------------------------------------------------------------------------------------

// Guild returns a Guild structure of a specific Guild.
// guildID   : The ID of a Guild
func (s *Session) Guild(guildID int64) (st *Guild, err error) {
	body, err := s.RequestWithBucketID("GET", EndpointGuild(guildID), nil, EndpointGuild(guildID))
	if err != nil {
		return
	}

	err = unmarshal(body, &st)
	return
}

// GuildCreate creates a new Guild
// name      : A name for the Guild (2-100 characters)
func (s *Session) GuildCreate(name string) (st *Guild, err error) {

	data := struct {
		Name string `json:"name"`
	}{name}

	body, err := s.RequestWithBucketID("POST", EndpointGuildCreate, data, EndpointGuildCreate)
	if err != nil {
		return
	}

	err = unmarshal(body, &st)
	return
}

// GuildEdit edits a new Guild
// guildID   : The ID of a Guild
// g 		 : A GuildParams struct with the values Name, Region and VerificationLevel defined.
func (s *Session) GuildEdit(guildID int64, g GuildParams) (st *Guild, err error) {

	// Bounds checking for VerificationLevel, interval: [0, 3]
	if g.VerificationLevel != nil {
		val := *g.VerificationLevel
		if val < 0 || val > 3 {
			err = ErrVerificationLevelBounds
			return
		}
	}

	//Bounds checking for regions
	if g.Region != "" {
		isValid := false
		regions, _ := s.VoiceRegions()
		for _, r := range regions {
			if g.Region == r.ID {
				isValid = true
			}
		}
		if !isValid {
			var valid []string
			for _, r := range regions {
				valid = append(valid, r.ID)
			}
			err = fmt.Errorf("Region not a valid region (%q)", valid)
			return
		}
	}

	body, err := s.RequestWithBucketID("PATCH", EndpointGuild(guildID), g, EndpointGuild(guildID))
	if err != nil {
		return
	}

	err = unmarshal(body, &st)
	return
}

// GuildDelete deletes a Guild.
// guildID   : The ID of a Guild
func (s *Session) GuildDelete(guildID int64) (st *Guild, err error) {

	body, err := s.RequestWithBucketID("DELETE", EndpointGuild(guildID), nil, EndpointGuild(guildID))
	if err != nil {
		return
	}

	err = unmarshal(body, &st)
	return
}

// GuildLeave leaves a Guild.
// guildID   : The ID of a Guild
func (s *Session) GuildLeave(guildID int64) (err error) {

	_, err = s.RequestWithBucketID("DELETE", EndpointUserGuild("@me", guildID), nil, EndpointUserGuild("", guildID))
	return
}

// GuildBans returns an array of User structures for all bans of a
// given guild.
// guildID   : The ID of a Guild.
func (s *Session) GuildBans(guildID int64) (st []*GuildBan, err error) {

	body, err := s.RequestWithBucketID("GET", EndpointGuildBans(guildID), nil, EndpointGuildBans(guildID))
	if err != nil {
		return
	}

	err = unmarshal(body, &st)

	return
}

// GuildBanCreate bans the given user from the given guild.
// guildID   : The ID of a Guild.
// userID    : The ID of a User
// days      : The number of days of previous comments to delete.
func (s *Session) GuildBanCreate(guildID, userID int64, days int) (err error) {
	return s.GuildBanCreateWithReason(guildID, userID, "", days)
}

// GuildBanCreateWithReason bans the given user from the given guild also providing a reaso.
// guildID   : The ID of a Guild.
// userID    : The ID of a User
// reason    : The reason for this ban
// days      : The number of days of previous comments to delete.
func (s *Session) GuildBanCreateWithReason(guildID, userID int64, reason string, days int) (err error) {

	uri := EndpointGuildBan(guildID, userID)

	queryParams := url.Values{}
	if days > 0 {
		queryParams.Set("delete-message-days", strconv.Itoa(days))
	}
	if reason != "" {
		queryParams.Set("reason", reason)
	}

	if len(queryParams) > 0 {
		uri += "?" + queryParams.Encode()
	}

	_, err = s.RequestWithBucketID("PUT", uri, nil, EndpointGuildBan(guildID, 0))
	return
}

// GuildBanDelete removes the given user from the guild bans
// guildID   : The ID of a Guild.
// userID    : The ID of a User
func (s *Session) GuildBanDelete(guildID, userID int64) (err error) {

	_, err = s.RequestWithBucketID("DELETE", EndpointGuildBan(guildID, userID), nil, EndpointGuildBan(guildID, 0))
	return
}

// GuildMembers returns a list of members for a guild.
//  guildID  : The ID of a Guild.
//  after    : The id of the member to return members after
//  limit    : max number of members to return (max 1000)
func (s *Session) GuildMembers(guildID int64, after int64, limit int) (st []*Member, err error) {

	uri := EndpointGuildMembers(guildID)

	v := url.Values{}

	if after != 0 {
		v.Set("after", StrID(after))
	}

	if limit > 0 {
		v.Set("limit", strconv.Itoa(limit))
	}

	if len(v) > 0 {
		uri = fmt.Sprintf("%s?%s", uri, v.Encode())
	}

	body, err := s.RequestWithBucketID("GET", uri, nil, EndpointGuildMembers(guildID))
	if err != nil {
		return
	}

	err = unmarshal(body, &st)
	return
}

// GuildMember returns a member of a guild.
//  guildID   : The ID of a Guild.
//  userID    : The ID of a User
func (s *Session) GuildMember(guildID, userID int64) (st *Member, err error) {

	body, err := s.RequestWithBucketID("GET", EndpointGuildMember(guildID, userID), nil, EndpointGuildMember(guildID, 0))
	if err != nil {
		return
	}

	err = unmarshal(body, &st)
	return
}

// GuildMemberAdd force joins a user to the guild.
//  accessToken   : Valid access_token for the user.
//  guildID       : The ID of a Guild.
//  userID        : The ID of a User.
//  nick          : Value to set users nickname to
//  roles         : A list of role ID's to set on the member.
//  mute          : If the user is muted.
//  deaf          : If the user is deafened.
func (s *Session) GuildMemberAdd(accessToken string, guildID, userID int64, nick string, roles []int64, mute, deaf bool) (err error) {

	data := struct {
		AccessToken string  `json:"access_token"`
		Nick        string  `json:"nick,omitempty"`
		Roles       IDSlice `json:"roles,omitempty"`
		Mute        bool    `json:"mute,omitempty"`
		Deaf        bool    `json:"deaf,omitempty"`
	}{accessToken, nick, roles, mute, deaf}

	_, err = s.RequestWithBucketID("PUT", EndpointGuildMember(guildID, userID), data, EndpointGuildMember(guildID, 0))
	if err != nil {
		return err
	}

	return err
}

// GuildMemberDelete removes the given user from the given guild.
// guildID   : The ID of a Guild.
// userID    : The ID of a User
func (s *Session) GuildMemberDelete(guildID, userID int64) (err error) {

	return s.GuildMemberDeleteWithReason(guildID, userID, "")
}

// GuildMemberDeleteWithReason removes the given user from the given guild.
// guildID   : The ID of a Guild.
// userID    : The ID of a User
// reason    : The reason for the kick
func (s *Session) GuildMemberDeleteWithReason(guildID, userID int64, reason string) (err error) {

	uri := EndpointGuildMember(guildID, userID)
	if reason != "" {
		uri += "?reason=" + url.QueryEscape(reason)
	}

	_, err = s.RequestWithBucketID("DELETE", uri, nil, EndpointGuildMember(guildID, 0))
	return
}

// GuildMemberEdit edits the roles of a member.
// guildID  : The ID of a Guild.
// userID   : The ID of a User.
// roles    : A list of role ID's to set on the member.
func (s *Session) GuildMemberEdit(guildID, userID int64, roles []string) (err error) {

	data := struct {
		Roles []string `json:"roles"`
	}{roles}

	_, err = s.RequestWithBucketID("PATCH", EndpointGuildMember(guildID, userID), data, EndpointGuildMember(guildID, 0))
	if err != nil {
		return
	}

	return
}

// GuildMemberMove moves a guild member from one voice channel to another/none
//  guildID   : The ID of a Guild.
//  userID    : The ID of a User.
//  channelID : The ID of a channel to move user to, or null?
// NOTE : I am not entirely set on the name of this function and it may change
// prior to the final 1.0.0 release of Discordgo
func (s *Session) GuildMemberMove(guildID, userID, channelID int64) (err error) {

	data := struct {
		ChannelID int64 `json:"channel_id,string"`
	}{channelID}

	_, err = s.RequestWithBucketID("PATCH", EndpointGuildMember(guildID, userID), data, EndpointGuildMember(guildID, 0))
	if err != nil {
		return
	}

	return
}

// GuildMemberNickname updates the nickname of a guild member
// guildID   : The ID of a guild
// userID    : The ID of a user or "@me" which is a shortcut of the current user ID
// nickname  : The new nickname
func (s *Session) GuildMemberNickname(guildID, userID int64, nickname string) (err error) {

	data := struct {
		Nick string `json:"nick"`
	}{nickname}

	_, err = s.RequestWithBucketID("PATCH", EndpointGuildMember(guildID, userID), data, EndpointGuildMember(guildID, 0))
	return
}

// GuildMemberNicknameMe updates the nickname the current user
// guildID   : The ID of a guild
// nickname  : The new nickname
func (s *Session) GuildMemberNicknameMe(guildID int64, nickname string) (err error) {

	data := struct {
		Nick string `json:"nick"`
	}{nickname}

	_, err = s.RequestWithBucketID("PATCH", EndpointGuildMemberMe(guildID)+"/nick", data, EndpointGuildMember(guildID, 0))
	return
}

// GuildMemberRoleAdd adds the specified role to a given member
//  guildID   : The ID of a Guild.
//  userID    : The ID of a User.
//  roleID 	  : The ID of a Role to be assigned to the user.
func (s *Session) GuildMemberRoleAdd(guildID, userID, roleID int64) (err error) {

	_, err = s.RequestWithBucketID("PUT", EndpointGuildMemberRole(guildID, userID, roleID), nil, EndpointGuildMemberRole(guildID, 0, 0))

	return
}

// GuildMemberRoleRemove removes the specified role to a given member
//  guildID   : The ID of a Guild.
//  userID    : The ID of a User.
//  roleID 	  : The ID of a Role to be removed from the user.
func (s *Session) GuildMemberRoleRemove(guildID, userID, roleID int64) (err error) {

	_, err = s.RequestWithBucketID("DELETE", EndpointGuildMemberRole(guildID, userID, roleID), nil, EndpointGuildMemberRole(guildID, 0, 0))

	return
}

// GuildChannels returns an array of Channel structures for all channels of a
// given guild.
// guildID   : The ID of a Guild.
func (s *Session) GuildChannels(guildID int64) (st []*Channel, err error) {

	body, err := s.request("GET", EndpointGuildChannels(guildID), "", nil, EndpointGuildChannels(guildID))
	if err != nil {
		return
	}

	err = unmarshal(body, &st)

	return
}

// GuildChannelCreate creates a new channel in the given guild
// guildID   : The ID of a Guild.
// name      : Name of the channel (2-100 chars length)
// ctype     : Type of the channel
func (s *Session) GuildChannelCreate(guildID int64, name string, ctype ChannelType) (st *Channel, err error) {

	data := struct {
		Name string      `json:"name"`
		Type ChannelType `json:"type"`
	}{name, ctype}

	body, err := s.RequestWithBucketID("POST", EndpointGuildChannels(guildID), data, EndpointGuildChannels(guildID))
	if err != nil {
		return
	}

	err = unmarshal(body, &st)
	return
}

// GuildChannelCreateWithOverwrites creates a new channel in the given guild
// guildID     : The ID of a Guild.
// name        : Name of the channel (2-100 chars length)
// ctype       : Type of the channel
// overwrites  : slice of permission overwrites
func (s *Session) GuildChannelCreateWithOverwrites(guildID int64, name string, ctype ChannelType, parentID int64, overwrites []*PermissionOverwrite) (st *Channel, err error) {

	data := struct {
		Name                 string                 `json:"name"`
		Type                 ChannelType            `json:"type"`
		ParentID             int64                  `json:"parent_id,string"`
		PermissionOverwrites []*PermissionOverwrite `json:"permission_overwrites"`
	}{name, ctype, parentID, overwrites}

	body, err := s.RequestWithBucketID("POST", EndpointGuildChannels(guildID), data, EndpointGuildChannels(guildID))
	if err != nil {
		return
	}

	err = unmarshal(body, &st)
	return
}

// GuildChannelsReorder updates the order of channels in a guild
// guildID   : The ID of a Guild.
// channels  : Updated channels.
func (s *Session) GuildChannelsReorder(guildID int64, channels []*Channel) (err error) {

	data := make([]struct {
		ID       int64 `json:"id,string"`
		Position int   `json:"position"`
	}, len(channels))

	for i, c := range channels {
		data[i].ID = c.ID
		data[i].Position = c.Position
	}

	_, err = s.RequestWithBucketID("PATCH", EndpointGuildChannels(guildID), data, EndpointGuildChannels(guildID))
	return
}

// GuildInvites returns an array of Invite structures for the given guild
// guildID   : The ID of a Guild.
func (s *Session) GuildInvites(guildID int64) (st []*Invite, err error) {
	body, err := s.RequestWithBucketID("GET", EndpointGuildInvites(guildID), nil, EndpointGuildInvites(guildID))
	if err != nil {
		return
	}

	err = unmarshal(body, &st)
	return
}

// GuildRoles returns all roles for a given guild.
// guildID   : The ID of a Guild.
func (s *Session) GuildRoles(guildID int64) (st []*Role, err error) {

	body, err := s.RequestWithBucketID("GET", EndpointGuildRoles(guildID), nil, EndpointGuildRoles(guildID))
	if err != nil {
		return
	}

	err = unmarshal(body, &st)

	return // TODO return pointer
}

// GuildRoleCreate returns a new Guild Role.
// guildID: The ID of a Guild.
func (s *Session) GuildRoleCreate(guildID int64) (st *Role, err error) {

	body, err := s.RequestWithBucketID("POST", EndpointGuildRoles(guildID), nil, EndpointGuildRoles(guildID))
	if err != nil {
		return
	}

	err = unmarshal(body, &st)

	return
}

// GuildRoleEdit updates an existing Guild Role with new values
// guildID   : The ID of a Guild.
// roleID    : The ID of a Role.
// name      : The name of the Role.
// color     : The color of the role (decimal, not hex).
// hoist     : Whether to display the role's users separately.
// perm      : The permissions for the role.
// mention   : Whether this role is mentionable
func (s *Session) GuildRoleEdit(guildID, roleID int64, name string, color int, hoist bool, perm int, mention bool) (st *Role, err error) {

	// Prevent sending a color int that is too big.
	if color > 0xFFFFFF {
		err = fmt.Errorf("color value cannot be larger than 0xFFFFFF")
		return nil, err
	}

	data := struct {
		Name        string `json:"name"`        // The role's name (overwrites existing)
		Color       int    `json:"color"`       // The color the role should have (as a decimal, not hex)
		Hoist       bool   `json:"hoist"`       // Whether to display the role's users separately
		Permissions int    `json:"permissions"` // The overall permissions number of the role (overwrites existing)
		Mentionable bool   `json:"mentionable"` // Whether this role is mentionable
	}{name, color, hoist, perm, mention}

	body, err := s.RequestWithBucketID("PATCH", EndpointGuildRole(guildID, roleID), data, EndpointGuildRole(guildID, 0))
	if err != nil {
		return
	}

	err = unmarshal(body, &st)

	return
}

// GuildRoleReorder reoders guild roles
// guildID   : The ID of a Guild.
// roles     : A list of ordered roles.
func (s *Session) GuildRoleReorder(guildID int64, roles []*Role) (st []*Role, err error) {

	body, err := s.RequestWithBucketID("PATCH", EndpointGuildRoles(guildID), roles, EndpointGuildRoles(guildID))
	if err != nil {
		return
	}

	err = unmarshal(body, &st)

	return
}

// GuildRoleDelete deletes an existing role.
// guildID   : The ID of a Guild.
// roleID    : The ID of a Role.
func (s *Session) GuildRoleDelete(guildID, roleID int64) (err error) {

	_, err = s.RequestWithBucketID("DELETE", EndpointGuildRole(guildID, roleID), nil, EndpointGuildRole(guildID, 0))

	return
}

// GuildPruneCount Returns the number of members that would be removed in a prune operation.
// Requires 'KICK_MEMBER' permission.
// guildID	: The ID of a Guild.
// days		: The number of days to count prune for (1 or more).
func (s *Session) GuildPruneCount(guildID int64, days uint32) (count uint32, err error) {
	count = 0

	if days <= 0 {
		err = ErrPruneDaysBounds
		return
	}

	p := struct {
		Pruned uint32 `json:"pruned"`
	}{}

	uri := EndpointGuildPrune(guildID) + fmt.Sprintf("?days=%d", days)
	body, err := s.RequestWithBucketID("GET", uri, nil, EndpointGuildPrune(guildID))
	if err != nil {
		return
	}

	err = unmarshal(body, &p)
	if err != nil {
		return
	}

	count = p.Pruned

	return
}

// GuildPrune Begin as prune operation. Requires the 'KICK_MEMBERS' permission.
// Returns an object with one 'pruned' key indicating the number of members that were removed in the prune operation.
// guildID	: The ID of a Guild.
// days		: The number of days to count prune for (1 or more).
func (s *Session) GuildPrune(guildID int64, days uint32) (count uint32, err error) {

	count = 0

	if days <= 0 {
		err = ErrPruneDaysBounds
		return
	}

	data := struct {
		days uint32
	}{days}

	p := struct {
		Pruned uint32 `json:"pruned"`
	}{}

	body, err := s.RequestWithBucketID("POST", EndpointGuildPrune(guildID), data, EndpointGuildPrune(guildID))
	if err != nil {
		return
	}

	err = unmarshal(body, &p)
	if err != nil {
		return
	}

	count = p.Pruned

	return
}

// GuildIntegrations returns an array of Integrations for a guild.
// guildID   : The ID of a Guild.
func (s *Session) GuildIntegrations(guildID int64) (st []*Integration, err error) {

	body, err := s.RequestWithBucketID("GET", EndpointGuildIntegrations(guildID), nil, EndpointGuildIntegrations(guildID))
	if err != nil {
		return
	}

	err = unmarshal(body, &st)

	return
}

// GuildIntegrationCreate creates a Guild Integration.
// guildID          : The ID of a Guild.
// integrationType  : The Integration type.
// integrationID    : The ID of an integration.
func (s *Session) GuildIntegrationCreate(guildID int64, integrationType string, integrationID int64) (err error) {

	data := struct {
		Type string `json:"type"`
		ID   int64  `json:"id,string"`
	}{integrationType, integrationID}

	_, err = s.RequestWithBucketID("POST", EndpointGuildIntegrations(guildID), data, EndpointGuildIntegrations(guildID))
	return
}

// GuildIntegrationEdit edits a Guild Integration.
// guildID              : The ID of a Guild.
// integrationType      : The Integration type.
// integrationID        : The ID of an integration.
// expireBehavior	      : The behavior when an integration subscription lapses (see the integration object documentation).
// expireGracePeriod    : Period (in seconds) where the integration will ignore lapsed subscriptions.
// enableEmoticons	    : Whether emoticons should be synced for this integration (twitch only currently).
func (s *Session) GuildIntegrationEdit(guildID, integrationID int64, expireBehavior, expireGracePeriod int, enableEmoticons bool) (err error) {

	data := struct {
		ExpireBehavior    int  `json:"expire_behavior"`
		ExpireGracePeriod int  `json:"expire_grace_period"`
		EnableEmoticons   bool `json:"enable_emoticons"`
	}{expireBehavior, expireGracePeriod, enableEmoticons}

	_, err = s.RequestWithBucketID("PATCH", EndpointGuildIntegration(guildID, integrationID), data, EndpointGuildIntegration(guildID, 0))
	return
}

// GuildIntegrationDelete removes the given integration from the Guild.
// guildID          : The ID of a Guild.
// integrationID    : The ID of an integration.
func (s *Session) GuildIntegrationDelete(guildID, integrationID int64) (err error) {

	_, err = s.RequestWithBucketID("DELETE", EndpointGuildIntegration(guildID, integrationID), nil, EndpointGuildIntegration(guildID, 0))
	return
}

// GuildIntegrationSync syncs an integration.
// guildID          : The ID of a Guild.
// integrationID    : The ID of an integration.
func (s *Session) GuildIntegrationSync(guildID, integrationID int64) (err error) {

	_, err = s.RequestWithBucketID("POST", EndpointGuildIntegrationSync(guildID, integrationID), nil, EndpointGuildIntegration(guildID, 0))
	return
}

// GuildIcon returns an image.Image of a guild icon.
// guildID   : The ID of a Guild.
func (s *Session) GuildIcon(guildID int64) (img image.Image, err error) {
	g, err := s.Guild(guildID)
	if err != nil {
		return
	}

	if g.Icon == "" {
		err = ErrGuildNoIcon
		return
	}

	body, err := s.RequestWithBucketID("GET", EndpointGuildIcon(guildID, g.Icon), nil, EndpointGuildIcon(guildID, ""))
	if err != nil {
		return
	}

	img, _, err = image.Decode(bytes.NewReader(body))
	return
}

// GuildSplash returns an image.Image of a guild splash image.
// guildID   : The ID of a Guild.
func (s *Session) GuildSplash(guildID int64) (img image.Image, err error) {
	g, err := s.Guild(guildID)
	if err != nil {
		return
	}

	if g.Splash == "" {
		err = ErrGuildNoSplash
		return
	}

	body, err := s.RequestWithBucketID("GET", EndpointGuildSplash(guildID, g.Splash), nil, EndpointGuildSplash(guildID, ""))
	if err != nil {
		return
	}

	img, _, err = image.Decode(bytes.NewReader(body))
	return
}

// GuildEmbed returns the embed for a Guild.
// guildID   : The ID of a Guild.
func (s *Session) GuildEmbed(guildID int64) (st *GuildEmbed, err error) {

	body, err := s.RequestWithBucketID("GET", EndpointGuildEmbed(guildID), nil, EndpointGuildEmbed(guildID))
	if err != nil {
		return
	}

	err = unmarshal(body, &st)
	return
}

// GuildEmbedEdit returns the embed for a Guild.
// guildID   : The ID of a Guild.
func (s *Session) GuildEmbedEdit(guildID int64, enabled bool, channelID int64) (err error) {

	data := GuildEmbed{enabled, channelID}

	_, err = s.RequestWithBucketID("PATCH", EndpointGuildEmbed(guildID), data, EndpointGuildEmbed(guildID))
	return
}

// GuildAuditLog returns the audit log for a Guild.
// guildID     : The ID of a Guild.
// userID      : If provided the log will be filtered for the given ID.
// beforeID    : If provided all log entries returned will be before the given ID.
// actionType  : If provided the log will be filtered for the given Action Type.
// limit       : The number messages that can be returned. (default 50, min 1, max 100)
func (s *Session) GuildAuditLog(guildID, userID, beforeID int64, actionType, limit int) (st *GuildAuditLog, err error) {

	uri := EndpointGuildAuditLogs(guildID)

	v := url.Values{}
	if userID != 0 {
		v.Set("user_id", StrID(userID))
	}
	if beforeID != 0 {
		v.Set("before", StrID(beforeID))
	}
	if actionType > 0 {
		v.Set("action_type", strconv.Itoa(actionType))
	}
	if limit > 0 {
		v.Set("limit", strconv.Itoa(limit))
	}
	if len(v) > 0 {
		uri = fmt.Sprintf("%s?%s", uri, v.Encode())
	}

	body, err := s.RequestWithBucketID("GET", uri, nil, EndpointGuildAuditLogs(guildID))
	if err != nil {
		return
	}

	err = unmarshal(body, &st)
	return
}

// GuildEmojiCreate creates a new emoji
// guildID : The ID of a Guild.
// name    : The Name of the Emoji.
// image   : The base64 encoded emoji image, has to be smaller than 256KB.
// roles   : The roles for which this emoji will be whitelisted, can be nil.
func (s *Session) GuildEmojiCreate(guildID int64, name, image string, roles []int64) (emoji *Emoji, err error) {

	data := struct {
		Name  string  `json:"name"`
		Image string  `json:"image"`
		Roles IDSlice `json:"roles,omitempty"`
	}{name, image, roles}

	body, err := s.RequestWithBucketID("POST", EndpointGuildEmojis(guildID), data, EndpointGuildEmojis(guildID))
	if err != nil {
		return
	}

	err = unmarshal(body, &emoji)
	return
}

// GuildEmojiEdit modifies an emoji
// guildID : The ID of a Guild.
// emojiID : The ID of an Emoji.
// name    : The Name of the Emoji.
// roles   : The roles for which this emoji will be whitelisted, can be nil.
func (s *Session) GuildEmojiEdit(guildID, emojiID int64, name string, roles []int64) (emoji *Emoji, err error) {

	data := struct {
		Name  string  `json:"name"`
		Roles IDSlice `json:"roles,omitempty"`
	}{name, roles}

	body, err := s.RequestWithBucketID("PATCH", EndpointGuildEmoji(guildID, emojiID), data, EndpointGuildEmojis(guildID))
	if err != nil {
		return
	}

	err = unmarshal(body, &emoji)
	return
}

// GuildEmojiDelete deletes an Emoji.
// guildID : The ID of a Guild.
// emojiID : The ID of an Emoji.
func (s *Session) GuildEmojiDelete(guildID, emojiID int64) (err error) {

	_, err = s.RequestWithBucketID("DELETE", EndpointGuildEmoji(guildID, emojiID), nil, EndpointGuildEmojis(guildID))
	return
}

// ------------------------------------------------------------------------------------------------
// Functions specific to Discord Channels
// ------------------------------------------------------------------------------------------------

// Channel returns a Channel structure of a specific Channel.
// channelID  : The ID of the Channel you want returned.
func (s *Session) Channel(channelID int64) (st *Channel, err error) {
	body, err := s.RequestWithBucketID("GET", EndpointChannel(channelID), nil, EndpointChannel(channelID))
	if err != nil {
		return
	}

	err = unmarshal(body, &st)
	return
}

// ChannelEdit edits the given channel
// channelID  : The ID of a Channel
// name       : The new name to assign the channel.
func (s *Session) ChannelEdit(channelID int64, name string) (*Channel, error) {
	return s.ChannelEditComplex(channelID, &ChannelEdit{
		Name: name,
	})
}

// ChannelEditComplex edits an existing channel, replacing the parameters entirely with ChannelEdit struct
// channelID  : The ID of a Channel
// data          : The channel struct to send
func (s *Session) ChannelEditComplex(channelID int64, data *ChannelEdit) (st *Channel, err error) {
	body, err := s.RequestWithBucketID("PATCH", EndpointChannel(channelID), data, EndpointChannel(channelID))
	if err != nil {
		return
	}

	err = unmarshal(body, &st)
	return
}

// ChannelDelete deletes the given channel
// channelID  : The ID of a Channel
func (s *Session) ChannelDelete(channelID int64) (st *Channel, err error) {

	body, err := s.RequestWithBucketID("DELETE", EndpointChannel(channelID), nil, EndpointChannel(channelID))
	if err != nil {
		return
	}

	err = unmarshal(body, &st)
	return
}

// ChannelTyping broadcasts to all members that authenticated user is typing in
// the given channel.
// channelID  : The ID of a Channel
func (s *Session) ChannelTyping(channelID int64) (err error) {

	_, err = s.RequestWithBucketID("POST", EndpointChannelTyping(channelID), nil, EndpointChannelTyping(channelID))
	return
}

// ChannelMessages returns an array of Message structures for messages within
// a given channel.
// channelID : The ID of a Channel.
// limit     : The number messages that can be returned. (max 100)
// beforeID  : If provided all messages returned will be before given ID.
// afterID   : If provided all messages returned will be after given ID.
// aroundID  : If provided all messages returned will be around given ID.
func (s *Session) ChannelMessages(channelID int64, limit int, beforeID, afterID, aroundID int64) (st []*Message, err error) {

	uri := EndpointChannelMessages(channelID)

	v := url.Values{}
	if limit > 0 {
		v.Set("limit", strconv.Itoa(limit))
	}
	if afterID != 0 {
		v.Set("after", StrID(afterID))
	}
	if beforeID != 0 {
		v.Set("before", StrID(beforeID))
	}
	if aroundID != 0 {
		v.Set("around", StrID(aroundID))
	}

	if len(v) > 0 {
		uri = fmt.Sprintf("%s?%s", uri, v.Encode())
	}

	body, err := s.RequestWithBucketID("GET", uri, nil, EndpointChannelMessages(channelID))
	if err != nil {
		return
	}

	err = unmarshal(body, &st)
	return
}

// ChannelMessage gets a single message by ID from a given channel.
// channeld  : The ID of a Channel
// messageID : the ID of a Message
func (s *Session) ChannelMessage(channelID, messageID int64) (st *Message, err error) {

	response, err := s.RequestWithBucketID("GET", EndpointChannelMessage(channelID, messageID), nil, EndpointChannelMessage(channelID, 0))
	if err != nil {
		return
	}

	err = unmarshal(response, &st)
	return
}

// ChannelMessageAck acknowledges and marks the given message as read
// channeld  : The ID of a Channel
// messageID : the ID of a Message
// lastToken : token returned by last ack
func (s *Session) ChannelMessageAck(channelID, messageID int64, lastToken string) (st *Ack, err error) {

	body, err := s.RequestWithBucketID("POST", EndpointChannelMessageAck(channelID, messageID), &Ack{Token: lastToken}, EndpointChannelMessageAck(channelID, 0))
	if err != nil {
		return
	}

	err = unmarshal(body, &st)
	return
}

// ChannelMessageSend sends a message to the given channel.
// channelID : The ID of a Channel.
// content   : The message to send.
func (s *Session) ChannelMessageSend(channelID int64, content string) (*Message, error) {
	return s.ChannelMessageSendComplex(channelID, &MessageSend{
		Content: content,
	})
}

var quoteEscaper = strings.NewReplacer("\\", "\\\\", `"`, "\\\"")

// ChannelMessageSendComplex sends a message to the given channel.
// channelID : The ID of a Channel.
// data      : The message struct to send.
func (s *Session) ChannelMessageSendComplex(channelID int64, data *MessageSend) (st *Message, err error) {
	if data.Embed != nil && data.Embed.Type == "" {
		data.Embed.Type = "rich"
	}

	endpoint := EndpointChannelMessages(channelID)

	// TODO: Remove this when compatibility is not required.
	files := data.Files
	if data.File != nil {
		if files == nil {
			files = []*File{data.File}
		} else {
			err = fmt.Errorf("cannot specify both File and Files")
			return
		}
	}

	var response []byte
	if len(files) > 0 {
		body := &bytes.Buffer{}
		bodywriter := multipart.NewWriter(body)

		var payload []byte
		payload, err = json.Marshal(data)
		if err != nil {
			return
		}

		var p io.Writer

		h := make(textproto.MIMEHeader)
		h.Set("Content-Disposition", `form-data; name="payload_json"`)
		h.Set("Content-Type", "application/json")

		p, err = bodywriter.CreatePart(h)
		if err != nil {
			return
		}

		if _, err = p.Write(payload); err != nil {
			return
		}

		for i, file := range files {
			h := make(textproto.MIMEHeader)
			h.Set("Content-Disposition", fmt.Sprintf(`form-data; name="file%d"; filename="%s"`, i, quoteEscaper.Replace(file.Name)))
			contentType := file.ContentType
			if contentType == "" {
				contentType = "application/octet-stream"
			}
			h.Set("Content-Type", contentType)

			p, err = bodywriter.CreatePart(h)
			if err != nil {
				return
			}

			if _, err = io.Copy(p, file.Reader); err != nil {
				return
			}
		}

		err = bodywriter.Close()
		if err != nil {
			return
		}

		response, err = s.request("POST", endpoint, bodywriter.FormDataContentType(), body.Bytes(), endpoint)
	} else {
		response, err = s.RequestWithBucketID("POST", endpoint, data, endpoint)
	}
	if err != nil {
		return
	}

	err = unmarshal(response, &st)
	return
}

// ChannelMessageSendTTS sends a message to the given channel with Text to Speech.
// channelID : The ID of a Channel.
// content   : The message to send.
func (s *Session) ChannelMessageSendTTS(channelID int64, content string) (*Message, error) {
	return s.ChannelMessageSendComplex(channelID, &MessageSend{
		Content: content,
		Tts:     true,
	})
}

// ChannelMessageSendEmbed sends a message to the given channel with embedded data.
// channelID : The ID of a Channel.
// embed     : The embed data to send.
func (s *Session) ChannelMessageSendEmbed(channelID int64, embed *MessageEmbed) (*Message, error) {
	return s.ChannelMessageSendComplex(channelID, &MessageSend{
		Embed: embed,
	})
}

// ChannelMessageEdit edits an existing message, replacing it entirely with
// the given content.
// channelID  : The ID of a Channel
// messageID  : The ID of a Message
// content    : The contents of the message
func (s *Session) ChannelMessageEdit(channelID, messageID int64, content string) (*Message, error) {
	return s.ChannelMessageEditComplex(NewMessageEdit(channelID, messageID).SetContent(content))
}

// ChannelMessageEditComplex edits an existing message, replacing it entirely with
// the given MessageEdit struct
func (s *Session) ChannelMessageEditComplex(m *MessageEdit) (st *Message, err error) {
	if m.Embed != nil && m.Embed.Type == "" {
		m.Embed.Type = "rich"
	}

	response, err := s.RequestWithBucketID("PATCH", EndpointChannelMessage(m.Channel, m.ID), m, EndpointChannelMessage(m.Channel, 0))
	if err != nil {
		return
	}

	err = unmarshal(response, &st)
	return
}

// ChannelMessageEditEmbed edits an existing message with embedded data.
// channelID : The ID of a Channel
// messageID : The ID of a Message
// embed     : The embed data to send
func (s *Session) ChannelMessageEditEmbed(channelID, messageID int64, embed *MessageEmbed) (*Message, error) {
	return s.ChannelMessageEditComplex(NewMessageEdit(channelID, messageID).SetEmbed(embed))
}

// ChannelMessageDelete deletes a message from the Channel.
func (s *Session) ChannelMessageDelete(channelID, messageID int64) (err error) {

	_, err = s.RequestWithBucketID("DELETE", EndpointChannelMessage(channelID, messageID), nil, EndpointChannelMessage(channelID, 0))
	return
}

// ChannelMessagesBulkDelete bulk deletes the messages from the channel for the provided messageIDs.
// If only one messageID is in the slice call channelMessageDelete function.
// If the slice is empty do nothing.
// channelID : The ID of the channel for the messages to delete.
// messages  : The IDs of the messages to be deleted. A slice of message IDs. A maximum of 100 messages.
func (s *Session) ChannelMessagesBulkDelete(channelID int64, messages []int64) (err error) {

	if len(messages) == 0 {
		return
	}

	if len(messages) == 1 {
		err = s.ChannelMessageDelete(channelID, messages[0])
		return
	}

	if len(messages) > 100 {
		messages = messages[:100]
	}

	data := struct {
		Messages IDSlice `json:"messages"`
	}{messages}

	_, err = s.RequestWithBucketID("POST", EndpointChannelMessagesBulkDelete(channelID), data, EndpointChannelMessagesBulkDelete(channelID))
	return
}

// ChannelMessagePin pins a message within a given channel.
// channelID: The ID of a channel.
// messageID: The ID of a message.
func (s *Session) ChannelMessagePin(channelID, messageID int64) (err error) {

	_, err = s.RequestWithBucketID("PUT", EndpointChannelMessagePin(channelID, messageID), nil, EndpointChannelMessagePin(channelID, 0))
	return
}

// ChannelMessageUnpin unpins a message within a given channel.
// channelID: The ID of a channel.
// messageID: The ID of a message.
func (s *Session) ChannelMessageUnpin(channelID, messageID int64) (err error) {

	_, err = s.RequestWithBucketID("DELETE", EndpointChannelMessagePin(channelID, messageID), nil, EndpointChannelMessagePin(channelID, 0))
	return
}

// ChannelMessagesPinned returns an array of Message structures for pinned messages
// within a given channel
// channelID : The ID of a Channel.
func (s *Session) ChannelMessagesPinned(channelID int64) (st []*Message, err error) {

	body, err := s.RequestWithBucketID("GET", EndpointChannelMessagesPins(channelID), nil, EndpointChannelMessagesPins(channelID))

	if err != nil {
		return
	}

	err = unmarshal(body, &st)
	return
}

// ChannelFileSend sends a file to the given channel.
// channelID : The ID of a Channel.
// name: The name of the file.
// io.Reader : A reader for the file contents.
func (s *Session) ChannelFileSend(channelID int64, name string, r io.Reader) (*Message, error) {
	return s.ChannelMessageSendComplex(channelID, &MessageSend{File: &File{Name: name, Reader: r}})
}

// ChannelFileSendWithMessage sends a file to the given channel with an message.
// DEPRECATED. Use ChannelMessageSendComplex instead.
// channelID : The ID of a Channel.
// content: Optional Message content.
// name: The name of the file.
// io.Reader : A reader for the file contents.
func (s *Session) ChannelFileSendWithMessage(channelID int64, content string, name string, r io.Reader) (*Message, error) {
	return s.ChannelMessageSendComplex(channelID, &MessageSend{File: &File{Name: name, Reader: r}, Content: content})
}

// ChannelInvites returns an array of Invite structures for the given channel
// channelID   : The ID of a Channel
func (s *Session) ChannelInvites(channelID int64) (st []*Invite, err error) {

	body, err := s.RequestWithBucketID("GET", EndpointChannelInvites(channelID), nil, EndpointChannelInvites(channelID))
	if err != nil {
		return
	}

	err = unmarshal(body, &st)
	return
}

// ChannelInviteCreate creates a new invite for the given channel.
// channelID   : The ID of a Channel
// i           : An Invite struct with the values MaxAge, MaxUses and Temporary defined.
func (s *Session) ChannelInviteCreate(channelID int64, i Invite) (st *Invite, err error) {

	data := struct {
		MaxAge    int  `json:"max_age"`
		MaxUses   int  `json:"max_uses"`
		Temporary bool `json:"temporary"`
		Unique    bool `json:"unique"`
	}{i.MaxAge, i.MaxUses, i.Temporary, i.Unique}

	body, err := s.RequestWithBucketID("POST", EndpointChannelInvites(channelID), data, EndpointChannelInvites(channelID))
	if err != nil {
		return
	}

	err = unmarshal(body, &st)
	return
}

// ChannelPermissionSet creates a Permission Override for the given channel.
// NOTE: This func name may changed.  Using Set instead of Create because
// you can both create a new override or update an override with this function.
func (s *Session) ChannelPermissionSet(channelID, targetID int64, targetType string, allow, deny int) (err error) {

	data := struct {
		ID    int64  `json:"id,string"`
		Type  string `json:"type"`
		Allow int    `json:"allow"`
		Deny  int    `json:"deny"`
	}{targetID, targetType, allow, deny}

	_, err = s.RequestWithBucketID("PUT", EndpointChannelPermission(channelID, targetID), data, EndpointChannelPermission(channelID, 0))
	return
}

// ChannelPermissionDelete deletes a specific permission override for the given channel.
// NOTE: Name of this func may change.
func (s *Session) ChannelPermissionDelete(channelID, targetID int64) (err error) {

	_, err = s.RequestWithBucketID("DELETE", EndpointChannelPermission(channelID, targetID), nil, EndpointChannelPermission(channelID, 0))
	return
}

// ------------------------------------------------------------------------------------------------
// Functions specific to Discord Invites
// ------------------------------------------------------------------------------------------------

// Invite returns an Invite structure of the given invite
// inviteID : The invite code
func (s *Session) Invite(inviteID string) (st *Invite, err error) {

	body, err := s.RequestWithBucketID("GET", EndpointInvite(inviteID), nil, EndpointInvite(""))
	if err != nil {
		return
	}

	err = unmarshal(body, &st)
	return
}

// InviteWithCounts returns an Invite structure of the given invite including approximate member counts
// inviteID : The invite code
func (s *Session) InviteWithCounts(inviteID string) (st *Invite, err error) {

	body, err := s.RequestWithBucketID("GET", EndpointInvite(inviteID)+"?with_counts=true", nil, EndpointInvite(""))
	if err != nil {
		return
	}

	err = unmarshal(body, &st)
	return
}

// InviteDelete deletes an existing invite
// inviteID   : the code of an invite
func (s *Session) InviteDelete(inviteID string) (st *Invite, err error) {

	body, err := s.RequestWithBucketID("DELETE", EndpointInvite(inviteID), nil, EndpointInvite(""))
	if err != nil {
		return
	}

	err = unmarshal(body, &st)
	return
}

// InviteAccept accepts an Invite to a Guild or Channel
// inviteID : The invite code
func (s *Session) InviteAccept(inviteID string) (st *Invite, err error) {

	body, err := s.RequestWithBucketID("POST", EndpointInvite(inviteID), nil, EndpointInvite(""))
	if err != nil {
		return
	}

	err = unmarshal(body, &st)
	return
}

// ------------------------------------------------------------------------------------------------
// Functions specific to Discord Voice
// ------------------------------------------------------------------------------------------------

// VoiceRegions returns the voice server regions
func (s *Session) VoiceRegions() (st []*VoiceRegion, err error) {

	body, err := s.RequestWithBucketID("GET", EndpointVoiceRegions, nil, EndpointVoiceRegions)
	if err != nil {
		return
	}

	err = unmarshal(body, &st)
	return
}

// VoiceICE returns the voice server ICE information
func (s *Session) VoiceICE() (st *VoiceICE, err error) {

	body, err := s.RequestWithBucketID("GET", EndpointVoiceIce, nil, EndpointVoiceIce)
	if err != nil {
		return
	}

	err = unmarshal(body, &st)
	return
}

// ------------------------------------------------------------------------------------------------
// Functions specific to Discord Websockets
// ------------------------------------------------------------------------------------------------

// Gateway returns the websocket Gateway address
func (s *Session) Gateway() (gateway string, err error) {

	response, err := s.RequestWithBucketID("GET", EndpointGateway, nil, EndpointGateway)
	if err != nil {
		return
	}

	temp := struct {
		URL string `json:"url"`
	}{}

	err = unmarshal(response, &temp)
	if err != nil {
		return
	}

	gateway = temp.URL

	// Ensure the gateway always has a trailing slash.
	// MacOS will fail to connect if we add query params without a trailing slash on the base domain.
	if !strings.HasSuffix(gateway, "/") {
		gateway += "/"
	}

	return
}

// GatewayBot returns the websocket Gateway address and the recommended number of shards
func (s *Session) GatewayBot() (st *GatewayBotResponse, err error) {

	response, err := s.RequestWithBucketID("GET", EndpointGatewayBot, nil, EndpointGatewayBot)
	if err != nil {
		return
	}

	err = unmarshal(response, &st)
	if err != nil {
		return
	}

	// Ensure the gateway always has a trailing slash.
	// MacOS will fail to connect if we add query params without a trailing slash on the base domain.
	if !strings.HasSuffix(st.URL, "/") {
		st.URL += "/"
	}

	return
}

// Functions specific to Webhooks

// WebhookCreate returns a new Webhook.
// channelID: The ID of a Channel.
// name     : The name of the webhook.
// avatar   : The avatar of the webhook.
func (s *Session) WebhookCreate(channelID int64, name, avatar string) (st *Webhook, err error) {

	data := struct {
		Name   string `json:"name"`
		Avatar string `json:"avatar,omitempty"`
	}{name, avatar}

	body, err := s.RequestWithBucketID("POST", EndpointChannelWebhooks(channelID), data, EndpointChannelWebhooks(channelID))
	if err != nil {
		return
	}

	err = unmarshal(body, &st)

	return
}

// ChannelWebhooks returns all webhooks for a given channel.
// channelID: The ID of a channel.
func (s *Session) ChannelWebhooks(channelID int64) (st []*Webhook, err error) {

	body, err := s.RequestWithBucketID("GET", EndpointChannelWebhooks(channelID), nil, EndpointChannelWebhooks(channelID))
	if err != nil {
		return
	}

	err = unmarshal(body, &st)

	return
}

// GuildWebhooks returns all webhooks for a given guild.
// guildID: The ID of a Guild.
func (s *Session) GuildWebhooks(guildID int64) (st []*Webhook, err error) {

	body, err := s.RequestWithBucketID("GET", EndpointGuildWebhooks(guildID), nil, EndpointGuildWebhooks(guildID))
	if err != nil {
		return
	}

	err = unmarshal(body, &st)

	return
}

// Webhook returns a webhook for a given ID
// webhookID: The ID of a webhook.
func (s *Session) Webhook(webhookID int64) (st *Webhook, err error) {

	body, err := s.RequestWithBucketID("GET", EndpointWebhook(webhookID), nil, EndpointWebhooks)
	if err != nil {
		return
	}

	err = unmarshal(body, &st)

	return
}

// WebhookWithToken returns a webhook for a given ID
// webhookID: The ID of a webhook.
// token    : The auth token for the webhook.
func (s *Session) WebhookWithToken(webhookID int64, token string) (st *Webhook, err error) {

	body, err := s.RequestWithBucketID("GET", EndpointWebhookToken(webhookID, token), nil, EndpointWebhookToken(0, ""))
	if err != nil {
		return
	}

	err = unmarshal(body, &st)

	return
}

// WebhookEdit updates an existing Webhook.
// webhookID: The ID of a webhook.
// name     : The name of the webhook.
// avatar   : The avatar of the webhook.
func (s *Session) WebhookEdit(webhookID int64, name, avatar string, channelID int64) (st *Role, err error) {

	data := struct {
		Name      string `json:"name,omitempty"`
		Avatar    string `json:"avatar,omitempty"`
		ChannelID int64  `json:"channel_id,string,omitempty"`
	}{name, avatar, channelID}

	body, err := s.RequestWithBucketID("PATCH", EndpointWebhook(webhookID), data, EndpointWebhooks)
	if err != nil {
		return
	}

	err = unmarshal(body, &st)

	return
}

// WebhookEditWithToken updates an existing Webhook with an auth token.
// webhookID: The ID of a webhook.
// token    : The auth token for the webhook.
// name     : The name of the webhook.
// avatar   : The avatar of the webhook.
func (s *Session) WebhookEditWithToken(webhookID int64, token, name, avatar string) (st *Role, err error) {

	data := struct {
		Name   string `json:"name,omitempty"`
		Avatar string `json:"avatar,omitempty"`
	}{name, avatar}

	body, err := s.RequestWithBucketID("PATCH", EndpointWebhookToken(webhookID, token), data, EndpointWebhookToken(0, ""))
	if err != nil {
		return
	}

	err = unmarshal(body, &st)

	return
}

// WebhookDelete deletes a webhook for a given ID
// webhookID: The ID of a webhook.
func (s *Session) WebhookDelete(webhookID int64) (err error) {
	_, err = s.RequestWithBucketID("DELETE", EndpointWebhook(webhookID), nil, EndpointWebhooks)

	return
}

// WebhookDeleteWithToken deletes a webhook for a given ID with an auth token.
// webhookID: The ID of a webhook.
// token    : The auth token for the webhook.
func (s *Session) WebhookDeleteWithToken(webhookID int64, token string) (st *Webhook, err error) {

	body, err := s.RequestWithBucketID("DELETE", EndpointWebhookToken(webhookID, token), nil, EndpointWebhookToken(0, ""))
	if err != nil {
		return
	}

	err = unmarshal(body, &st)

	return
}

// WebhookExecute executes a webhook.
// webhookID: The ID of a webhook.
// token    : The auth token for the webhook
func (s *Session) WebhookExecute(webhookID int64, token string, wait bool, data *WebhookParams) (err error) {
	uri := EndpointWebhookToken(webhookID, token)

	if wait {
		uri += "?wait=true"
	}

	_, err = s.RequestWithBucketID("POST", uri, data, EndpointWebhookToken(0, ""))

	return
}

// MessageReactionAdd creates an emoji reaction to a message.
// channelID : The channel ID.
// messageID : The message ID.
// emoji     : Either the unicode emoji for the reaction, or a guild emoji identifier.
func (s *Session) MessageReactionAdd(channelID, messageID int64, emoji string) error {

	_, err := s.RequestWithBucketID("PUT", EndpointMessageReaction(channelID, messageID, EmojiName{emoji}, "@me"), nil, EndpointMessageReaction(channelID, 0, EmojiName{""}, ""))

	return err
}

// MessageReactionRemove deletes an emoji reaction to a message.
// channelID : The channel ID.
// messageID : The message ID.
// emoji     : Either the unicode emoji for the reaction, or a guild emoji identifier.
// userID	   : The ID of the user to delete the reaction for.
func (s *Session) MessageReactionRemove(channelID, messageID int64, emoji string, userID int64) error {

	_, err := s.RequestWithBucketID("DELETE", EndpointMessageReaction(channelID, messageID, EmojiName{emoji}, StrID(userID)), nil, EndpointMessageReaction(channelID, 0, EmojiName{""}, ""))

	return err
}

// MessageReactionRemoveMe deletes an emoji reaction to a message the current user made.
// channelID : The channel ID.
// messageID : The message ID.
// emoji     : Either the unicode emoji for the reaction, or a guild emoji identifier.
func (s *Session) MessageReactionRemoveMe(channelID, messageID int64, emoji string) error {

	_, err := s.RequestWithBucketID("DELETE", EndpointMessageReaction(channelID, messageID, EmojiName{emoji}, "@me"), nil, EndpointMessageReaction(channelID, 0, EmojiName{""}, ""))

	return err
}

// MessageReactionsRemoveAll deletes all reactions from a message
// channelID : The channel ID
// messageID : The message ID.
func (s *Session) MessageReactionsRemoveAll(channelID, messageID int64) error {

	_, err := s.RequestWithBucketID("DELETE", EndpointMessageReactionsAll(channelID, messageID), nil, EndpointMessageReactionsAll(channelID, messageID))

	return err
}

// MessageReactions gets all the users reactions for a specific emoji.
// channelID : The channel ID.
// messageID : The message ID.
// emoji     : Either the unicode emoji for the reaction, or a guild emoji identifier.
// limit     : max number of users to return (max 100)
func (s *Session) MessageReactions(channelID, messageID int64, emoji string, limit int) (st []*User, err error) {
	uri := EndpointMessageReactions(channelID, messageID, EmojiName{emoji})

	v := url.Values{}

	if limit > 0 {
		v.Set("limit", strconv.Itoa(limit))
	}

	if len(v) > 0 {
		uri = fmt.Sprintf("%s?%s", uri, v.Encode())
	}

	body, err := s.RequestWithBucketID("GET", uri, nil, EndpointMessageReaction(channelID, 0, EmojiName{""}, ""))
	if err != nil {
		return
	}

	err = unmarshal(body, &st)
	return
}

// ------------------------------------------------------------------------------------------------
// Functions specific to user notes
// ------------------------------------------------------------------------------------------------

// UserNoteSet sets the note for a specific user.
func (s *Session) UserNoteSet(userID int64, message string) (err error) {
	data := struct {
		Note string `json:"note"`
	}{message}

	_, err = s.RequestWithBucketID("PUT", EndpointUserNotes(userID), data, EndpointUserNotes(0))
	return
}

// ------------------------------------------------------------------------------------------------
// Functions specific to Discord Relationships (Friends list)
// ------------------------------------------------------------------------------------------------

// RelationshipsGet returns an array of all the relationships of the user.
func (s *Session) RelationshipsGet() (r []*Relationship, err error) {
	body, err := s.RequestWithBucketID("GET", EndpointRelationships(), nil, EndpointRelationships())
	if err != nil {
		return
	}

	err = unmarshal(body, &r)
	return
}

// relationshipCreate creates a new relationship. (I.e. send or accept a friend request, block a user.)
// relationshipType : 1 = friend, 2 = blocked, 3 = incoming friend req, 4 = sent friend req
func (s *Session) relationshipCreate(userID int64, relationshipType int) (err error) {
	data := struct {
		Type int `json:"type"`
	}{relationshipType}

	_, err = s.RequestWithBucketID("PUT", EndpointRelationship(userID), data, EndpointRelationships())
	return
}

// RelationshipFriendRequestSend sends a friend request to a user.
// userID: ID of the user.
func (s *Session) RelationshipFriendRequestSend(userID int64) (err error) {
	err = s.relationshipCreate(userID, 4)
	return
}

// RelationshipFriendRequestAccept accepts a friend request from a user.
// userID: ID of the user.
func (s *Session) RelationshipFriendRequestAccept(userID int64) (err error) {
	err = s.relationshipCreate(userID, 1)
	return
}

// RelationshipUserBlock blocks a user.
// userID: ID of the user.
func (s *Session) RelationshipUserBlock(userID int64) (err error) {
	err = s.relationshipCreate(userID, 2)
	return
}

// RelationshipDelete removes the relationship with a user.
// userID: ID of the user.
func (s *Session) RelationshipDelete(userID int64) (err error) {
	_, err = s.RequestWithBucketID("DELETE", EndpointRelationship(userID), nil, EndpointRelationships())
	return
}

// RelationshipsMutualGet returns an array of all the users both @me and the given user is friends with.
// userID: ID of the user.
func (s *Session) RelationshipsMutualGet(userID int64) (mf []*User, err error) {
	body, err := s.RequestWithBucketID("GET", EndpointRelationshipsMutual(userID), nil, EndpointRelationshipsMutual(userID))
	if err != nil {
		return
	}

	err = unmarshal(body, &mf)
	return
}<|MERGE_RESOLUTION|>--- conflicted
+++ resolved
@@ -14,11 +14,8 @@
 	"bytes"
 	"encoding/json"
 	"fmt"
-<<<<<<< HEAD
-=======
 	"github.com/hashicorp/go-retryablehttp"
 	"github.com/pkg/errors"
->>>>>>> ba2a01fd
 	"image"
 	_ "image/jpeg" // For JPEG decoding
 	_ "image/png"  // For PNG decoding
@@ -32,8 +29,6 @@
 	"strconv"
 	"strings"
 	"time"
-
-	"github.com/hashicorp/go-retryablehttp"
 )
 
 // All error constants
@@ -142,7 +137,6 @@
 	}
 
 	req.Header.Set("Content-Type", contentType)
-<<<<<<< HEAD
 	req.Header.Set("User-Agent", s.UserAgent)
 
 	// FIXME: Might create a race condition between other requests
@@ -152,10 +146,6 @@
 		s.OptionalNextRequestHeaders.AuditLogReason = ""
 	}
 	s.onrhMu.Unlock()
-=======
-	// TODO: Make a configurable static variable.
-	req.Header.Set("User-Agent", fmt.Sprintf("DiscordBot (https://github.com/jonas747/discordgo, v%s)", VERSION))
->>>>>>> ba2a01fd
 
 	if s.Debug {
 		for k, v := range req.Header {
