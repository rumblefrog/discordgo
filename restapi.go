// Discordgo - Discord bindings for Go
// Available at https://github.com/bwmarrin/discordgo

// Copyright 2015-2016 Bruce Marriner <bruce@sqls.net>.  All rights reserved.
// Use of this source code is governed by a BSD-style
// license that can be found in the LICENSE file.

// This file contains functions for interacting with the Discord REST/JSON API
// at the lowest level.

package discordgo

import (
	"bytes"
	"encoding/json"
	"fmt"
	"github.com/pkg/errors"
	"image"
	_ "image/jpeg" // For JPEG decoding
	_ "image/png"  // For PNG decoding
	"io"
	"io/ioutil"
	"log"
	"mime/multipart"
	"net/http"
	"net/textproto"
	"net/url"
	"strconv"
	"strings"
	"time"
)

// All error constants
var (
	ErrJSONUnmarshal           = errors.New("json unmarshal")
	ErrStatusOffline           = errors.New("You can't set your Status to offline")
	ErrVerificationLevelBounds = errors.New("VerificationLevel out of bounds, should be between 0 and 3")
	ErrPruneDaysBounds         = errors.New("the number of days should be more than or equal to 1")
	ErrGuildNoIcon             = errors.New("guild does not have an icon set")
	ErrGuildNoSplash           = errors.New("guild does not have a splash set")
	ErrUnauthorized            = errors.New("HTTP request was unauthorized. This could be because the provided token was not a bot token. Please add \"Bot \" to the start of your token. https://discordapp.com/developers/docs/reference#authentication-example-bot-token-authorization-header")
)

// Request is the same as RequestWithBucketID but the bucket id is the same as the urlStr
func (s *Session) Request(method, urlStr string, data interface{}) (response []byte, err error) {
	return s.RequestWithBucketID(method, urlStr, data, strings.SplitN(urlStr, "?", 2)[0])
}

// RequestWithBucketID makes a (GET/POST/...) Requests to Discord REST API with JSON data.
func (s *Session) RequestWithBucketID(method, urlStr string, data interface{}, bucketID string) (response []byte, err error) {
	var body []byte
	if data != nil {
		body, err = json.Marshal(data)
		if err != nil {
			return
		}
	}

	return s.request(method, urlStr, "application/json", body, bucketID)
}

// request makes a (GET/POST/...) Requests to Discord REST API.
// Sequence is the sequence number, if it fails with a 502 it will
// retry with sequence+1 until it either succeeds or sequence >= session.MaxRestRetries
func (s *Session) request(method, urlStr, contentType string, b []byte, bucketID string) (response []byte, err error) {
	if bucketID == "" {
		bucketID = strings.SplitN(urlStr, "?", 2)[0]
	}
	return s.RequestWithLockedBucket(method, urlStr, contentType, b, s.Ratelimiter.LockBucket(bucketID))
}

type ReaderWithMockClose struct {
	*bytes.Reader
}

func (rwmc *ReaderWithMockClose) Close() error {
	return nil
}

func (s *Session) SetNextRequestHeaders(headers OptionalRequestHeaders) {
	s.onrhMu.Lock()
	s.OptionalNextRequestHeaders = headers
	s.onrhMu.Unlock()
}

// RequestWithLockedBucket makes a request using a bucket that's already been locked
func (s *Session) RequestWithLockedBucket(method, urlStr, contentType string, b []byte, bucket *Bucket) (response []byte, err error) {

	for i := 0; i < s.MaxRestRetries; i++ {
		if i != 0 {
			// bucket is unlocked during retry downtimes, lock it here again
			s.Ratelimiter.LockBucketObject(bucket)
		}

		var retry bool
		var ratelimited bool
		response, retry, ratelimited, err = s.doRequestLockedBucket(method, urlStr, contentType, b, bucket)
		if !retry {
			break
		}

		if ratelimited {
			i = 0
		} else {
			time.Sleep(time.Second * time.Duration(i))
		}

	}

	return
}

// RequestWithLockedBucket makes a request using a bucket that's already been locked
func (s *Session) doRequestLockedBucket(method, urlStr, contentType string, b []byte, bucket *Bucket) (response []byte, retry bool, ratelimitRetry bool, err error) {
	if s.Debug {
		log.Printf("API REQUEST %8s :: %s\n", method, urlStr)
		log.Printf("API REQUEST  PAYLOAD :: [%s]\n", string(b))
	}

	req, err := http.NewRequest(method, urlStr, bytes.NewReader(b))
	if err != nil {
		bucket.Release(nil)
		return
	}

	req.GetBody = func() (io.ReadCloser, error) {
		return &ReaderWithMockClose{bytes.NewReader(b)}, nil
	}

	// Not used on initial login..
	// TODO: Verify if a login, otherwise complain about no-token
	if s.Token != "" {
		req.Header.Set("authorization", s.Token)
	}

	req.Header.Set("Content-Type", contentType)
<<<<<<< HEAD
	// TODO: Make a configurable static variable.
	req.Header.Set("User-Agent", fmt.Sprintf("DiscordBot (https://github.com/jonas747/discordgo, v%s)", VERSION))
	req.Header.Set("X-RateLimit-Precision", "millisecond")
=======
	req.Header.Set("User-Agent", s.UserAgent)

	// FIXME: Might create a race condition between other requests
	s.onrhMu.Lock()
	if s.OptionalNextRequestHeaders.AuditLogReason != "" {
		req.Header.Set("X-Audit-Log-Reason", s.OptionalNextRequestHeaders.AuditLogReason)
		s.OptionalNextRequestHeaders.AuditLogReason = ""
	}
	s.onrhMu.Unlock()
>>>>>>> 337f84b5

	if s.Debug {
		for k, v := range req.Header {
			log.Printf("API REQUEST   HEADER :: [%s] = %+v\n", k, v)
		}
	}

	resp, err := s.Client.Do(req)
	if err != nil {
		bucket.Release(nil)
		return nil, true, false, err
	}

	defer func() {
		err2 := resp.Body.Close()
		if err2 != nil {
			log.Println("error closing resp body")
		}
	}()

	err = bucket.Release(resp.Header)
	if err != nil {
		return
	}

	response, err = ioutil.ReadAll(resp.Body)
	if err != nil {
		return nil, true, false, err
	}

	if s.Debug {

		log.Printf("API RESPONSE  STATUS :: %s\n", resp.Status)
		for k, v := range resp.Header {
			log.Printf("API RESPONSE  HEADER :: [%s] = %+v\n", k, v)
		}
		log.Printf("API RESPONSE    BODY :: [%s]\n\n\n", response)
	}

	if resp.StatusCode >= 200 && resp.StatusCode < 300 {
		return
	}

	switch resp.StatusCode {
	case http.StatusBadGateway, http.StatusGatewayTimeout:
		// Retry sending request if possible
		err = errors.Errorf("%s Failed (%s)", urlStr, resp.Status)
		s.log(LogWarning, err.Error())
		return nil, true, false, err

	case 429: // TOO MANY REQUESTS - Rate limiting
		rl := TooManyRequests{}
		err = json.Unmarshal(response, &rl)
		if err != nil {
			s.log(LogError, "rate limit unmarshal error, %s, %q", err, string(response))
			return
		}

		rl.Bucket = bucket.Key

		s.log(LogInformational, "Rate Limiting %s, retry in %d", urlStr, rl.RetryAfter)
		s.handleEvent(rateLimitEventType, &RateLimit{TooManyRequests: &rl, URL: urlStr})

		time.Sleep(rl.RetryAfter * time.Millisecond)
		// we can make the above smarter
		// this method can cause longer delays than required
		return nil, true, true, nil

	case http.StatusUnauthorized:
		if strings.Index(s.Token, "Bot ") != 0 {
			s.log(LogInformational, ErrUnauthorized.Error())
			err = ErrUnauthorized
		}
		err = newRestError(req, resp, response)
	default: // Error condition
		if resp.StatusCode >= 500 || resp.StatusCode < 400 {
			// non 400 response code
			retry = true
		}

		err = newRestError(req, resp, response)
	}

	return
}

func unmarshal(data []byte, v interface{}) error {
	err := json.Unmarshal(data, v)
	if err != nil {
		return ErrJSONUnmarshal
	}

	return nil
}

// ------------------------------------------------------------------------------------------------
// Functions specific to Discord Sessions
// ------------------------------------------------------------------------------------------------

// Login asks the Discord server for an authentication token.
//
// NOTE: While email/pass authentication is supported by DiscordGo it is
// HIGHLY DISCOURAGED by Discord. Please only use email/pass to obtain a token
// and then use that authentication token for all future connections.
// Also, doing any form of automation with a user (non Bot) account may result
// in that account being permanently banned from Discord.
func (s *Session) Login(email, password string) (err error) {

	data := struct {
		Email    string `json:"email"`
		Password string `json:"password"`
	}{email, password}

	response, err := s.RequestWithBucketID("POST", EndpointLogin, data, EndpointLogin)
	if err != nil {
		return
	}

	temp := struct {
		Token string `json:"token"`
		MFA   bool   `json:"mfa"`
	}{}

	err = unmarshal(response, &temp)
	if err != nil {
		return
	}

	s.Token = temp.Token
	s.MFA = temp.MFA
	return
}

// Register sends a Register request to Discord, and returns the authentication token
// Note that this account is temporary and should be verified for future use.
// Another option is to save the authentication token external, but this isn't recommended.
func (s *Session) Register(username string) (token string, err error) {

	data := struct {
		Username string `json:"username"`
	}{username}

	response, err := s.RequestWithBucketID("POST", EndpointRegister, data, EndpointRegister)
	if err != nil {
		return
	}

	temp := struct {
		Token string `json:"token"`
	}{}

	err = unmarshal(response, &temp)
	if err != nil {
		return
	}

	token = temp.Token
	return
}

// Logout sends a logout request to Discord.
// This does not seem to actually invalidate the token.  So you can still
// make API calls even after a Logout.  So, it seems almost pointless to
// even use.
func (s *Session) Logout() (err error) {

	//  _, err = s.Request("POST", LOGOUT, fmt.Sprintf(`{"token": "%s"}`, s.Token))

	if s.Token == "" {
		return
	}

	data := struct {
		Token string `json:"token"`
	}{s.Token}

	_, err = s.RequestWithBucketID("POST", EndpointLogout, data, EndpointLogout)
	return
}

// ------------------------------------------------------------------------------------------------
// Functions specific to Discord Users
// ------------------------------------------------------------------------------------------------

// User returns the user details of the given userID
// userID    : A user ID
func (s *Session) User(userID int64) (st *User, err error) {

	body, err := s.RequestWithBucketID("GET", EndpointUser(StrID(userID)), nil, EndpointUsers)
	if err != nil {
		return
	}

	err = unmarshal(body, &st)
	return
}

// UserMe returns the user details of the current user
func (s *Session) UserMe() (st *User, err error) {

	body, err := s.RequestWithBucketID("GET", EndpointUser("@me"), nil, EndpointUsers)
	if err != nil {
		return
	}

	err = unmarshal(body, &st)
	return
}

// UserAvatar is deprecated. Please use UserAvatarDecode
// userID    : A user ID or "@me" which is a shortcut of current user ID
func (s *Session) UserAvatar(userID int64) (img image.Image, err error) {
	u, err := s.User(userID)
	if err != nil {
		return
	}
	img, err = s.UserAvatarDecode(u)
	return
}

// UserAvatarDecode returns an image.Image of a user's Avatar
// user : The user which avatar should be retrieved
func (s *Session) UserAvatarDecode(u *User) (img image.Image, err error) {
	body, err := s.RequestWithBucketID("GET", EndpointUserAvatar(u.ID, u.Avatar), nil, EndpointUserAvatar(0, ""))
	if err != nil {
		return
	}

	img, _, err = image.Decode(bytes.NewReader(body))
	return
}

// UserUpdate updates a users settings.
func (s *Session) UserUpdate(email, password, username, avatar, newPassword string) (st *User, err error) {

	// NOTE: Avatar must be either the hash/id of existing Avatar or
	// data:image/png;base64,BASE64_STRING_OF_NEW_AVATAR_PNG
	// to set a new avatar.
	// If left blank, avatar will be set to null/blank

	data := struct {
		Email       string `json:"email,omitempty"`
		Password    string `json:"password,omitempty"`
		Username    string `json:"username,omitempty"`
		Avatar      string `json:"avatar,omitempty"`
		NewPassword string `json:"new_password,omitempty"`
	}{email, password, username, avatar, newPassword}

	body, err := s.RequestWithBucketID("PATCH", EndpointUser("@me"), data, EndpointUsers)
	if err != nil {
		return
	}

	err = unmarshal(body, &st)
	return
}

// UserSettings returns the settings for a given user
func (s *Session) UserSettings() (st *Settings, err error) {

	body, err := s.RequestWithBucketID("GET", EndpointUserSettings("@me"), nil, EndpointUserSettings(""))
	if err != nil {
		return
	}

	err = unmarshal(body, &st)
	return
}

// UserUpdateStatus update the user status
// status   : The new status (Actual valid status are 'online','idle','dnd','invisible')
func (s *Session) UserUpdateStatus(status Status) (st *Settings, err error) {
	if status == StatusOffline {
		err = ErrStatusOffline
		return
	}

	data := struct {
		Status Status `json:"status"`
	}{status}

	body, err := s.RequestWithBucketID("PATCH", EndpointUserSettings("@me"), data, EndpointUserSettings(""))
	if err != nil {
		return
	}

	err = unmarshal(body, &st)
	return
}

// UserConnections returns the user's connections
func (s *Session) UserConnections() (conn []*UserConnection, err error) {
	response, err := s.RequestWithBucketID("GET", EndpointUserConnections("@me"), nil, EndpointUserConnections("@me"))
	if err != nil {
		return nil, err
	}

	err = unmarshal(response, &conn)
	if err != nil {
		return
	}

	return
}

// UserChannels returns an array of Channel structures for all private
// channels.
func (s *Session) UserChannels() (st []*Channel, err error) {

	body, err := s.RequestWithBucketID("GET", EndpointUserChannels("@me"), nil, EndpointUserChannels(""))
	if err != nil {
		return
	}

	err = unmarshal(body, &st)
	return
}

// UserChannelCreate creates a new User (Private) Channel with another User
// recipientID : A user ID for the user to which this channel is opened with.
func (s *Session) UserChannelCreate(recipientID int64) (st *Channel, err error) {

	data := struct {
		RecipientID int64 `json:"recipient_id,string"`
	}{recipientID}

	body, err := s.RequestWithBucketID("POST", EndpointUserChannels("@me"), data, EndpointUserChannels(""))
	if err != nil {
		return
	}

	err = unmarshal(body, &st)
	return
}

// UserGuilds returns an array of UserGuild structures for all guilds.
// limit     : The number guilds that can be returned. (max 100)
// beforeID  : If provided all guilds returned will be before given ID.
// afterID   : If provided all guilds returned will be after given ID.
func (s *Session) UserGuilds(limit int, beforeID, afterID int64) (st []*UserGuild, err error) {

	v := url.Values{}

	if limit > 0 {
		v.Set("limit", strconv.Itoa(limit))
	}
	if afterID != 0 {
		v.Set("after", StrID(afterID))
	}
	if beforeID != 0 {
		v.Set("before", StrID(beforeID))
	}

	uri := EndpointUserGuilds("@me")

	if len(v) > 0 {
		uri = fmt.Sprintf("%s?%s", uri, v.Encode())
	}

	body, err := s.RequestWithBucketID("GET", uri, nil, EndpointUserGuilds(""))
	if err != nil {
		return
	}

	err = unmarshal(body, &st)
	return
}

// UserGuildSettingsEdit Edits the users notification settings for a guild
// guildID   : The ID of the guild to edit the settings on
// settings  : The settings to update
func (s *Session) UserGuildSettingsEdit(guildID int64, settings *UserGuildSettingsEdit) (st *UserGuildSettings, err error) {

	body, err := s.RequestWithBucketID("PATCH", EndpointUserGuildSettings("@me", guildID), settings, EndpointUserGuildSettings("", guildID))
	if err != nil {
		return
	}

	err = unmarshal(body, &st)
	return
}

// UserChannelPermissions returns the permission of a user in a channel.
// userID    : The ID of the user to calculate permissions for.
// channelID : The ID of the channel to calculate permission for.
//
// NOTE: This function is now deprecated and will be removed in the future.
// Please see the same function inside state.go
func (s *Session) UserChannelPermissions(userID, channelID int64) (apermissions int, err error) {
	// Try to just get permissions from state.
	apermissions, err = s.State.UserChannelPermissions(userID, channelID)
	if err == nil {
		return
	}

	// Otherwise try get as much data from state as possible, falling back to the network.
	channel, err := s.State.Channel(channelID)
	if err != nil || channel == nil {
		channel, err = s.Channel(channelID)
		if err != nil {
			return
		}
	}

	guild, err := s.State.Guild(channel.GuildID)
	if err != nil || guild == nil {
		guild, err = s.Guild(channel.GuildID)
		if err != nil {
			return
		}
	}

	if userID == guild.OwnerID {
		apermissions = PermissionAll
		return
	}

	member, err := s.State.Member(guild.ID, userID)
	if err != nil || member == nil {
		member, err = s.GuildMember(guild.ID, userID)
		if err != nil {
			return
		}
	}

	return MemberPermissions(guild, channel, member), nil
}

// Calculates the permissions for a member.
// https://support.discordapp.com/hc/en-us/articles/206141927-How-is-the-permission-hierarchy-structured-
func MemberPermissions(guild *Guild, channel *Channel, member *Member) (apermissions int) {
	userID := member.User.ID

	if userID == guild.OwnerID {
		apermissions = PermissionAll
		return
	}

	for _, role := range guild.Roles {
		if role.ID == guild.ID {
			apermissions |= role.Permissions
			break
		}
	}

	for _, role := range guild.Roles {
		for _, roleID := range member.Roles {
			if role.ID == roleID {
				apermissions |= role.Permissions
				break
			}
		}
	}

	if apermissions&PermissionAdministrator == PermissionAdministrator {
		apermissions |= PermissionAll
	}

	if channel != nil {
		// Apply @everyone overrides from the channel.
		for _, overwrite := range channel.PermissionOverwrites {
			if guild.ID == overwrite.ID {
				apermissions &= ^overwrite.Deny
				apermissions |= overwrite.Allow
				break
			}
		}

		denies := 0
		allows := 0

		// Member overwrites can override role overrides, so do two passes
		for _, overwrite := range channel.PermissionOverwrites {
			for _, roleID := range member.Roles {
				if overwrite.Type == "role" && roleID == overwrite.ID {
					denies |= overwrite.Deny
					allows |= overwrite.Allow
					break
				}
			}
		}

		apermissions &= ^denies
		apermissions |= allows

		for _, overwrite := range channel.PermissionOverwrites {
			if overwrite.Type == "member" && overwrite.ID == userID {
				apermissions &= ^overwrite.Deny
				apermissions |= overwrite.Allow
				break
			}
		}
	}

	if apermissions&PermissionAdministrator == PermissionAdministrator {
		apermissions |= PermissionAllChannel
	}

	return apermissions
}

// ------------------------------------------------------------------------------------------------
// Functions specific to Discord Guilds
// ------------------------------------------------------------------------------------------------

// Guild returns a Guild structure of a specific Guild.
// guildID   : The ID of a Guild
func (s *Session) Guild(guildID int64) (st *Guild, err error) {
	body, err := s.RequestWithBucketID("GET", EndpointGuild(guildID), nil, EndpointGuild(guildID))
	if err != nil {
		return
	}

	err = unmarshal(body, &st)
	return
}

// GuildCreate creates a new Guild
// name      : A name for the Guild (2-100 characters)
func (s *Session) GuildCreate(name string) (st *Guild, err error) {

	data := struct {
		Name string `json:"name"`
	}{name}

	body, err := s.RequestWithBucketID("POST", EndpointGuildCreate, data, EndpointGuildCreate)
	if err != nil {
		return
	}

	err = unmarshal(body, &st)
	return
}

// GuildEdit edits a new Guild
// guildID   : The ID of a Guild
// g 		 : A GuildParams struct with the values Name, Region and VerificationLevel defined.
func (s *Session) GuildEdit(guildID int64, g GuildParams) (st *Guild, err error) {

	// Bounds checking for VerificationLevel, interval: [0, 3]
	if g.VerificationLevel != nil {
		val := *g.VerificationLevel
		if val < 0 || val > 3 {
			err = ErrVerificationLevelBounds
			return
		}
	}

	//Bounds checking for regions
	if g.Region != "" {
		isValid := false
		regions, _ := s.VoiceRegions()
		for _, r := range regions {
			if g.Region == r.ID {
				isValid = true
			}
		}
		if !isValid {
			var valid []string
			for _, r := range regions {
				valid = append(valid, r.ID)
			}
			err = fmt.Errorf("Region not a valid region (%q)", valid)
			return
		}
	}

	body, err := s.RequestWithBucketID("PATCH", EndpointGuild(guildID), g, EndpointGuild(guildID))
	if err != nil {
		return
	}

	err = unmarshal(body, &st)
	return
}

// GuildDelete deletes a Guild.
// guildID   : The ID of a Guild
func (s *Session) GuildDelete(guildID int64) (st *Guild, err error) {

	body, err := s.RequestWithBucketID("DELETE", EndpointGuild(guildID), nil, EndpointGuild(guildID))
	if err != nil {
		return
	}

	err = unmarshal(body, &st)
	return
}

// GuildLeave leaves a Guild.
// guildID   : The ID of a Guild
func (s *Session) GuildLeave(guildID int64) (err error) {

	_, err = s.RequestWithBucketID("DELETE", EndpointUserGuild("@me", guildID), nil, EndpointUserGuild("", guildID))
	return
}

// GuildBans returns an array of User structures for all bans of a
// given guild.
// guildID   : The ID of a Guild.
func (s *Session) GuildBans(guildID int64) (st []*GuildBan, err error) {

	body, err := s.RequestWithBucketID("GET", EndpointGuildBans(guildID), nil, EndpointGuildBans(guildID))
	if err != nil {
		return
	}

	err = unmarshal(body, &st)

	return
}

// GuildBan returns a ban object for the given user or a 404 not found if the ban cannot be found. Requires the BAN_MEMBERS permission.
// guildID   : The ID of a Guild.
func (s *Session) GuildBan(guildID, userID int64) (st *GuildBan, err error) {

	body, err := s.RequestWithBucketID("GET", EndpointGuildBan(guildID, userID), nil, EndpointGuildBan(guildID, 0)+"/")
	if err != nil {
		return
	}

	err = unmarshal(body, &st)

	return
}

// GuildBanCreate bans the given user from the given guild.
// guildID   : The ID of a Guild.
// userID    : The ID of a User
// days      : The number of days of previous comments to delete.
func (s *Session) GuildBanCreate(guildID, userID int64, days int) (err error) {
	return s.GuildBanCreateWithReason(guildID, userID, "", days)
}

// GuildBanCreateWithReason bans the given user from the given guild also providing a reaso.
// guildID   : The ID of a Guild.
// userID    : The ID of a User
// reason    : The reason for this ban
// days      : The number of days of previous comments to delete.
func (s *Session) GuildBanCreateWithReason(guildID, userID int64, reason string, days int) (err error) {

	uri := EndpointGuildBan(guildID, userID)

	queryParams := url.Values{}
	if days > 0 {
		queryParams.Set("delete-message-days", strconv.Itoa(days))
	}
	if reason != "" {
		queryParams.Set("reason", reason)
	}

	if len(queryParams) > 0 {
		uri += "?" + queryParams.Encode()
	}

	_, err = s.RequestWithBucketID("PUT", uri, nil, EndpointGuildBan(guildID, 0))
	return
}

// GuildBanDelete removes the given user from the guild bans
// guildID   : The ID of a Guild.
// userID    : The ID of a User
func (s *Session) GuildBanDelete(guildID, userID int64) (err error) {

	_, err = s.RequestWithBucketID("DELETE", EndpointGuildBan(guildID, userID), nil, EndpointGuildBan(guildID, 0))
	return
}

// GuildMembers returns a list of members for a guild.
//  guildID  : The ID of a Guild.
//  after    : The id of the member to return members after
//  limit    : max number of members to return (max 1000)
func (s *Session) GuildMembers(guildID int64, after int64, limit int) (st []*Member, err error) {

	uri := EndpointGuildMembers(guildID)

	v := url.Values{}

	if after != 0 {
		v.Set("after", StrID(after))
	}

	if limit > 0 {
		v.Set("limit", strconv.Itoa(limit))
	}

	if len(v) > 0 {
		uri = fmt.Sprintf("%s?%s", uri, v.Encode())
	}

	body, err := s.RequestWithBucketID("GET", uri, nil, EndpointGuildMembers(guildID))
	if err != nil {
		return
	}

	err = unmarshal(body, &st)
	return
}

// GuildMember returns a member of a guild.
//  guildID   : The ID of a Guild.
//  userID    : The ID of a User
func (s *Session) GuildMember(guildID, userID int64) (st *Member, err error) {

	body, err := s.RequestWithBucketID("GET", EndpointGuildMember(guildID, userID), nil, EndpointGuildMember(guildID, 0))
	if err != nil {
		return
	}

	err = unmarshal(body, &st)
	return
}

// GuildMemberAdd force joins a user to the guild.
//  accessToken   : Valid access_token for the user.
//  guildID       : The ID of a Guild.
//  userID        : The ID of a User.
//  nick          : Value to set users nickname to
//  roles         : A list of role ID's to set on the member.
//  mute          : If the user is muted.
//  deaf          : If the user is deafened.
func (s *Session) GuildMemberAdd(accessToken string, guildID, userID int64, nick string, roles []int64, mute, deaf bool) (err error) {

	data := struct {
		AccessToken string  `json:"access_token"`
		Nick        string  `json:"nick,omitempty"`
		Roles       IDSlice `json:"roles,omitempty"`
		Mute        bool    `json:"mute,omitempty"`
		Deaf        bool    `json:"deaf,omitempty"`
	}{accessToken, nick, roles, mute, deaf}

	_, err = s.RequestWithBucketID("PUT", EndpointGuildMember(guildID, userID), data, EndpointGuildMember(guildID, 0))
	if err != nil {
		return err
	}

	return err
}

// GuildMemberDelete removes the given user from the given guild.
// guildID   : The ID of a Guild.
// userID    : The ID of a User
func (s *Session) GuildMemberDelete(guildID, userID int64) (err error) {

	return s.GuildMemberDeleteWithReason(guildID, userID, "")
}

// GuildMemberDeleteWithReason removes the given user from the given guild.
// guildID   : The ID of a Guild.
// userID    : The ID of a User
// reason    : The reason for the kick
func (s *Session) GuildMemberDeleteWithReason(guildID, userID int64, reason string) (err error) {

	uri := EndpointGuildMember(guildID, userID)
	if reason != "" {
		uri += "?reason=" + url.QueryEscape(reason)
	}

	_, err = s.RequestWithBucketID("DELETE", uri, nil, EndpointGuildMember(guildID, 0))
	return
}

// GuildMemberEdit edits the roles of a member.
// guildID  : The ID of a Guild.
// userID   : The ID of a User.
// roles    : A list of role ID's to set on the member.
func (s *Session) GuildMemberEdit(guildID, userID int64, roles []string) (err error) {

	data := struct {
		Roles []string `json:"roles"`
	}{roles}

	_, err = s.RequestWithBucketID("PATCH", EndpointGuildMember(guildID, userID), data, EndpointGuildMember(guildID, 0))
	if err != nil {
		return
	}

	return
}

// GuildMemberMove moves a guild member from one voice channel to another/none
//  guildID   : The ID of a Guild.
//  userID    : The ID of a User.
//  channelID : The ID of a channel to move user to, or null?
// NOTE : I am not entirely set on the name of this function and it may change
// prior to the final 1.0.0 release of Discordgo
func (s *Session) GuildMemberMove(guildID, userID, channelID int64) (err error) {

	data := struct {
		ChannelID int64 `json:"channel_id,string"`
	}{channelID}

	_, err = s.RequestWithBucketID("PATCH", EndpointGuildMember(guildID, userID), data, EndpointGuildMember(guildID, 0))
	if err != nil {
		return
	}

	return
}

// GuildMemberNickname updates the nickname of a guild member
// guildID   : The ID of a guild
// userID    : The ID of a user or "@me" which is a shortcut of the current user ID
// nickname  : The new nickname
func (s *Session) GuildMemberNickname(guildID, userID int64, nickname string) (err error) {

	data := struct {
		Nick string `json:"nick"`
	}{nickname}

	_, err = s.RequestWithBucketID("PATCH", EndpointGuildMember(guildID, userID), data, EndpointGuildMember(guildID, 0))
	return
}

// GuildMemberNicknameMe updates the nickname the current user
// guildID   : The ID of a guild
// nickname  : The new nickname
func (s *Session) GuildMemberNicknameMe(guildID int64, nickname string) (err error) {

	data := struct {
		Nick string `json:"nick"`
	}{nickname}

	_, err = s.RequestWithBucketID("PATCH", EndpointGuildMemberMe(guildID)+"/nick", data, EndpointGuildMember(guildID, 0))
	return
}

// GuildMemberRoleAdd adds the specified role to a given member
//  guildID   : The ID of a Guild.
//  userID    : The ID of a User.
//  roleID 	  : The ID of a Role to be assigned to the user.
func (s *Session) GuildMemberRoleAdd(guildID, userID, roleID int64) (err error) {

	_, err = s.RequestWithBucketID("PUT", EndpointGuildMemberRole(guildID, userID, roleID), nil, EndpointGuildMemberRole(guildID, 0, 0))

	return
}

// GuildMemberRoleRemove removes the specified role to a given member
//  guildID   : The ID of a Guild.
//  userID    : The ID of a User.
//  roleID 	  : The ID of a Role to be removed from the user.
func (s *Session) GuildMemberRoleRemove(guildID, userID, roleID int64) (err error) {

	_, err = s.RequestWithBucketID("DELETE", EndpointGuildMemberRole(guildID, userID, roleID), nil, EndpointGuildMemberRole(guildID, 0, 0))

	return
}

// GuildChannels returns an array of Channel structures for all channels of a
// given guild.
// guildID   : The ID of a Guild.
func (s *Session) GuildChannels(guildID int64) (st []*Channel, err error) {

	body, err := s.request("GET", EndpointGuildChannels(guildID), "", nil, EndpointGuildChannels(guildID))
	if err != nil {
		return
	}

	err = unmarshal(body, &st)

	return
}

// GuildChannelCreate creates a new channel in the given guild
// guildID   : The ID of a Guild.
// name      : Name of the channel (2-100 chars length)
// ctype     : Type of the channel
func (s *Session) GuildChannelCreate(guildID int64, name string, ctype ChannelType) (st *Channel, err error) {

	data := struct {
		Name string      `json:"name"`
		Type ChannelType `json:"type"`
	}{name, ctype}

	body, err := s.RequestWithBucketID("POST", EndpointGuildChannels(guildID), data, EndpointGuildChannels(guildID))
	if err != nil {
		return
	}

	err = unmarshal(body, &st)
	return
}

// GuildChannelCreateWithOverwrites creates a new channel in the given guild
// guildID     : The ID of a Guild.
// name        : Name of the channel (2-100 chars length)
// ctype       : Type of the channel
// overwrites  : slice of permission overwrites
func (s *Session) GuildChannelCreateWithOverwrites(guildID int64, name string, ctype ChannelType, parentID int64, overwrites []*PermissionOverwrite) (st *Channel, err error) {

	data := struct {
		Name                 string                 `json:"name"`
		Type                 ChannelType            `json:"type"`
		ParentID             int64                  `json:"parent_id,string"`
		PermissionOverwrites []*PermissionOverwrite `json:"permission_overwrites"`
	}{name, ctype, parentID, overwrites}

	body, err := s.RequestWithBucketID("POST", EndpointGuildChannels(guildID), data, EndpointGuildChannels(guildID))
	if err != nil {
		return
	}

	err = unmarshal(body, &st)
	return
}

// GuildChannelsReorder updates the order of channels in a guild
// guildID   : The ID of a Guild.
// channels  : Updated channels.
func (s *Session) GuildChannelsReorder(guildID int64, channels []*Channel) (err error) {

	data := make([]struct {
		ID       int64 `json:"id,string"`
		Position int   `json:"position"`
	}, len(channels))

	for i, c := range channels {
		data[i].ID = c.ID
		data[i].Position = c.Position
	}

	_, err = s.RequestWithBucketID("PATCH", EndpointGuildChannels(guildID), data, EndpointGuildChannels(guildID))
	return
}

// GuildInvites returns an array of Invite structures for the given guild
// guildID   : The ID of a Guild.
func (s *Session) GuildInvites(guildID int64) (st []*Invite, err error) {
	body, err := s.RequestWithBucketID("GET", EndpointGuildInvites(guildID), nil, EndpointGuildInvites(guildID))
	if err != nil {
		return
	}

	err = unmarshal(body, &st)
	return
}

// GuildRoles returns all roles for a given guild.
// guildID   : The ID of a Guild.
func (s *Session) GuildRoles(guildID int64) (st []*Role, err error) {

	body, err := s.RequestWithBucketID("GET", EndpointGuildRoles(guildID), nil, EndpointGuildRoles(guildID))
	if err != nil {
		return
	}

	err = unmarshal(body, &st)

	return // TODO return pointer
}

// GuildRoleCreate returns a new Guild Role.
// guildID: The ID of a Guild.
func (s *Session) GuildRoleCreate(guildID int64) (st *Role, err error) {

	body, err := s.RequestWithBucketID("POST", EndpointGuildRoles(guildID), nil, EndpointGuildRoles(guildID))
	if err != nil {
		return
	}

	err = unmarshal(body, &st)

	return
}

// GuildRoleEdit updates an existing Guild Role with new values
// guildID   : The ID of a Guild.
// roleID    : The ID of a Role.
// name      : The name of the Role.
// color     : The color of the role (decimal, not hex).
// hoist     : Whether to display the role's users separately.
// perm      : The permissions for the role.
// mention   : Whether this role is mentionable
func (s *Session) GuildRoleEdit(guildID, roleID int64, name string, color int, hoist bool, perm int, mention bool) (st *Role, err error) {

	// Prevent sending a color int that is too big.
	if color > 0xFFFFFF {
		err = fmt.Errorf("color value cannot be larger than 0xFFFFFF")
		return nil, err
	}

	data := struct {
		Name        string `json:"name"`        // The role's name (overwrites existing)
		Color       int    `json:"color"`       // The color the role should have (as a decimal, not hex)
		Hoist       bool   `json:"hoist"`       // Whether to display the role's users separately
		Permissions int    `json:"permissions"` // The overall permissions number of the role (overwrites existing)
		Mentionable bool   `json:"mentionable"` // Whether this role is mentionable
	}{name, color, hoist, perm, mention}

	body, err := s.RequestWithBucketID("PATCH", EndpointGuildRole(guildID, roleID), data, EndpointGuildRole(guildID, 0))
	if err != nil {
		return
	}

	err = unmarshal(body, &st)

	return
}

// GuildRoleReorder reoders guild roles
// guildID   : The ID of a Guild.
// roles     : A list of ordered roles.
func (s *Session) GuildRoleReorder(guildID int64, roles []*Role) (st []*Role, err error) {

	body, err := s.RequestWithBucketID("PATCH", EndpointGuildRoles(guildID), roles, EndpointGuildRoles(guildID))
	if err != nil {
		return
	}

	err = unmarshal(body, &st)

	return
}

// GuildRoleDelete deletes an existing role.
// guildID   : The ID of a Guild.
// roleID    : The ID of a Role.
func (s *Session) GuildRoleDelete(guildID, roleID int64) (err error) {

	_, err = s.RequestWithBucketID("DELETE", EndpointGuildRole(guildID, roleID), nil, EndpointGuildRole(guildID, 0))

	return
}

// GuildPruneCount Returns the number of members that would be removed in a prune operation.
// Requires 'KICK_MEMBER' permission.
// guildID	: The ID of a Guild.
// days		: The number of days to count prune for (1 or more).
func (s *Session) GuildPruneCount(guildID int64, days uint32) (count uint32, err error) {
	count = 0

	if days <= 0 {
		err = ErrPruneDaysBounds
		return
	}

	p := struct {
		Pruned uint32 `json:"pruned"`
	}{}

	uri := EndpointGuildPrune(guildID) + fmt.Sprintf("?days=%d", days)
	body, err := s.RequestWithBucketID("GET", uri, nil, EndpointGuildPrune(guildID))
	if err != nil {
		return
	}

	err = unmarshal(body, &p)
	if err != nil {
		return
	}

	count = p.Pruned

	return
}

// GuildPrune Begin as prune operation. Requires the 'KICK_MEMBERS' permission.
// Returns an object with one 'pruned' key indicating the number of members that were removed in the prune operation.
// guildID	: The ID of a Guild.
// days		: The number of days to count prune for (1 or more).
func (s *Session) GuildPrune(guildID int64, days uint32) (count uint32, err error) {

	count = 0

	if days <= 0 {
		err = ErrPruneDaysBounds
		return
	}

	data := struct {
		days uint32
	}{days}

	p := struct {
		Pruned uint32 `json:"pruned"`
	}{}

	body, err := s.RequestWithBucketID("POST", EndpointGuildPrune(guildID), data, EndpointGuildPrune(guildID))
	if err != nil {
		return
	}

	err = unmarshal(body, &p)
	if err != nil {
		return
	}

	count = p.Pruned

	return
}

// GuildIntegrations returns an array of Integrations for a guild.
// guildID   : The ID of a Guild.
func (s *Session) GuildIntegrations(guildID int64) (st []*Integration, err error) {

	body, err := s.RequestWithBucketID("GET", EndpointGuildIntegrations(guildID), nil, EndpointGuildIntegrations(guildID))
	if err != nil {
		return
	}

	err = unmarshal(body, &st)

	return
}

// GuildIntegrationCreate creates a Guild Integration.
// guildID          : The ID of a Guild.
// integrationType  : The Integration type.
// integrationID    : The ID of an integration.
func (s *Session) GuildIntegrationCreate(guildID int64, integrationType string, integrationID int64) (err error) {

	data := struct {
		Type string `json:"type"`
		ID   int64  `json:"id,string"`
	}{integrationType, integrationID}

	_, err = s.RequestWithBucketID("POST", EndpointGuildIntegrations(guildID), data, EndpointGuildIntegrations(guildID))
	return
}

// GuildIntegrationEdit edits a Guild Integration.
// guildID              : The ID of a Guild.
// integrationType      : The Integration type.
// integrationID        : The ID of an integration.
// expireBehavior	      : The behavior when an integration subscription lapses (see the integration object documentation).
// expireGracePeriod    : Period (in seconds) where the integration will ignore lapsed subscriptions.
// enableEmoticons	    : Whether emoticons should be synced for this integration (twitch only currently).
func (s *Session) GuildIntegrationEdit(guildID, integrationID int64, expireBehavior, expireGracePeriod int, enableEmoticons bool) (err error) {

	data := struct {
		ExpireBehavior    int  `json:"expire_behavior"`
		ExpireGracePeriod int  `json:"expire_grace_period"`
		EnableEmoticons   bool `json:"enable_emoticons"`
	}{expireBehavior, expireGracePeriod, enableEmoticons}

	_, err = s.RequestWithBucketID("PATCH", EndpointGuildIntegration(guildID, integrationID), data, EndpointGuildIntegration(guildID, 0))
	return
}

// GuildIntegrationDelete removes the given integration from the Guild.
// guildID          : The ID of a Guild.
// integrationID    : The ID of an integration.
func (s *Session) GuildIntegrationDelete(guildID, integrationID int64) (err error) {

	_, err = s.RequestWithBucketID("DELETE", EndpointGuildIntegration(guildID, integrationID), nil, EndpointGuildIntegration(guildID, 0))
	return
}

// GuildIntegrationSync syncs an integration.
// guildID          : The ID of a Guild.
// integrationID    : The ID of an integration.
func (s *Session) GuildIntegrationSync(guildID, integrationID int64) (err error) {

	_, err = s.RequestWithBucketID("POST", EndpointGuildIntegrationSync(guildID, integrationID), nil, EndpointGuildIntegration(guildID, 0))
	return
}

// GuildIcon returns an image.Image of a guild icon.
// guildID   : The ID of a Guild.
func (s *Session) GuildIcon(guildID int64) (img image.Image, err error) {
	g, err := s.Guild(guildID)
	if err != nil {
		return
	}

	if g.Icon == "" {
		err = ErrGuildNoIcon
		return
	}

	body, err := s.RequestWithBucketID("GET", EndpointGuildIcon(guildID, g.Icon), nil, EndpointGuildIcon(guildID, ""))
	if err != nil {
		return
	}

	img, _, err = image.Decode(bytes.NewReader(body))
	return
}

// GuildSplash returns an image.Image of a guild splash image.
// guildID   : The ID of a Guild.
func (s *Session) GuildSplash(guildID int64) (img image.Image, err error) {
	g, err := s.Guild(guildID)
	if err != nil {
		return
	}

	if g.Splash == "" {
		err = ErrGuildNoSplash
		return
	}

	body, err := s.RequestWithBucketID("GET", EndpointGuildSplash(guildID, g.Splash), nil, EndpointGuildSplash(guildID, ""))
	if err != nil {
		return
	}

	img, _, err = image.Decode(bytes.NewReader(body))
	return
}

// GuildEmbed returns the embed for a Guild.
// guildID   : The ID of a Guild.
func (s *Session) GuildEmbed(guildID int64) (st *GuildEmbed, err error) {

	body, err := s.RequestWithBucketID("GET", EndpointGuildEmbed(guildID), nil, EndpointGuildEmbed(guildID))
	if err != nil {
		return
	}

	err = unmarshal(body, &st)
	return
}

// GuildEmbedEdit returns the embed for a Guild.
// guildID   : The ID of a Guild.
func (s *Session) GuildEmbedEdit(guildID int64, enabled bool, channelID int64) (err error) {

	data := GuildEmbed{enabled, channelID}

	_, err = s.RequestWithBucketID("PATCH", EndpointGuildEmbed(guildID), data, EndpointGuildEmbed(guildID))
	return
}

// GuildAuditLog returns the audit log for a Guild.
// guildID     : The ID of a Guild.
// userID      : If provided the log will be filtered for the given ID.
// beforeID    : If provided all log entries returned will be before the given ID.
// actionType  : If provided the log will be filtered for the given Action Type.
// limit       : The number messages that can be returned. (default 50, min 1, max 100)
func (s *Session) GuildAuditLog(guildID, userID, beforeID int64, actionType, limit int) (st *GuildAuditLog, err error) {

	uri := EndpointGuildAuditLogs(guildID)

	v := url.Values{}
	if userID != 0 {
		v.Set("user_id", StrID(userID))
	}
	if beforeID != 0 {
		v.Set("before", StrID(beforeID))
	}
	if actionType > 0 {
		v.Set("action_type", strconv.Itoa(actionType))
	}
	if limit > 0 {
		v.Set("limit", strconv.Itoa(limit))
	}
	if len(v) > 0 {
		uri = fmt.Sprintf("%s?%s", uri, v.Encode())
	}

	body, err := s.RequestWithBucketID("GET", uri, nil, EndpointGuildAuditLogs(guildID))
	if err != nil {
		return
	}

	err = unmarshal(body, &st)
	return
}

// GuildEmojiCreate creates a new emoji
// guildID : The ID of a Guild.
// name    : The Name of the Emoji.
// image   : The base64 encoded emoji image, has to be smaller than 256KB.
// roles   : The roles for which this emoji will be whitelisted, can be nil.
func (s *Session) GuildEmojiCreate(guildID int64, name, image string, roles []int64) (emoji *Emoji, err error) {

	data := struct {
		Name  string  `json:"name"`
		Image string  `json:"image"`
		Roles IDSlice `json:"roles,omitempty"`
	}{name, image, roles}

	body, err := s.RequestWithBucketID("POST", EndpointGuildEmojis(guildID), data, EndpointGuildEmojis(guildID))
	if err != nil {
		return
	}

	err = unmarshal(body, &emoji)
	return
}

// GuildEmojiEdit modifies an emoji
// guildID : The ID of a Guild.
// emojiID : The ID of an Emoji.
// name    : The Name of the Emoji.
// roles   : The roles for which this emoji will be whitelisted, can be nil.
func (s *Session) GuildEmojiEdit(guildID, emojiID int64, name string, roles []int64) (emoji *Emoji, err error) {

	data := struct {
		Name  string  `json:"name"`
		Roles IDSlice `json:"roles,omitempty"`
	}{name, roles}

	body, err := s.RequestWithBucketID("PATCH", EndpointGuildEmoji(guildID, emojiID), data, EndpointGuildEmojis(guildID))
	if err != nil {
		return
	}

	err = unmarshal(body, &emoji)
	return
}

// GuildEmojiDelete deletes an Emoji.
// guildID : The ID of a Guild.
// emojiID : The ID of an Emoji.
func (s *Session) GuildEmojiDelete(guildID, emojiID int64) (err error) {

	_, err = s.RequestWithBucketID("DELETE", EndpointGuildEmoji(guildID, emojiID), nil, EndpointGuildEmojis(guildID))
	return
}

// ------------------------------------------------------------------------------------------------
// Functions specific to Discord Channels
// ------------------------------------------------------------------------------------------------

// Channel returns a Channel structure of a specific Channel.
// channelID  : The ID of the Channel you want returned.
func (s *Session) Channel(channelID int64) (st *Channel, err error) {
	body, err := s.RequestWithBucketID("GET", EndpointChannel(channelID), nil, EndpointChannel(channelID))
	if err != nil {
		return
	}

	err = unmarshal(body, &st)
	return
}

// ChannelEdit edits the given channel
// channelID  : The ID of a Channel
// name       : The new name to assign the channel.
func (s *Session) ChannelEdit(channelID int64, name string) (*Channel, error) {
	return s.ChannelEditComplex(channelID, &ChannelEdit{
		Name: name,
	})
}

// ChannelEditComplex edits an existing channel, replacing the parameters entirely with ChannelEdit struct
// channelID  : The ID of a Channel
// data          : The channel struct to send
func (s *Session) ChannelEditComplex(channelID int64, data *ChannelEdit) (st *Channel, err error) {
	body, err := s.RequestWithBucketID("PATCH", EndpointChannel(channelID), data, EndpointChannel(channelID))
	if err != nil {
		return
	}

	err = unmarshal(body, &st)
	return
}

// ChannelDelete deletes the given channel
// channelID  : The ID of a Channel
func (s *Session) ChannelDelete(channelID int64) (st *Channel, err error) {

	body, err := s.RequestWithBucketID("DELETE", EndpointChannel(channelID), nil, EndpointChannel(channelID))
	if err != nil {
		return
	}

	err = unmarshal(body, &st)
	return
}

// ChannelTyping broadcasts to all members that authenticated user is typing in
// the given channel.
// channelID  : The ID of a Channel
func (s *Session) ChannelTyping(channelID int64) (err error) {

	_, err = s.RequestWithBucketID("POST", EndpointChannelTyping(channelID), nil, EndpointChannelTyping(channelID))
	return
}

// ChannelMessages returns an array of Message structures for messages within
// a given channel.
// channelID : The ID of a Channel.
// limit     : The number messages that can be returned. (max 100)
// beforeID  : If provided all messages returned will be before given ID.
// afterID   : If provided all messages returned will be after given ID.
// aroundID  : If provided all messages returned will be around given ID.
func (s *Session) ChannelMessages(channelID int64, limit int, beforeID, afterID, aroundID int64) (st []*Message, err error) {

	uri := EndpointChannelMessages(channelID)

	v := url.Values{}
	if limit > 0 {
		v.Set("limit", strconv.Itoa(limit))
	}
	if afterID != 0 {
		v.Set("after", StrID(afterID))
	}
	if beforeID != 0 {
		v.Set("before", StrID(beforeID))
	}
	if aroundID != 0 {
		v.Set("around", StrID(aroundID))
	}

	if len(v) > 0 {
		uri = fmt.Sprintf("%s?%s", uri, v.Encode())
	}

	body, err := s.RequestWithBucketID("GET", uri, nil, EndpointChannelMessages(channelID))
	if err != nil {
		return
	}

	err = unmarshal(body, &st)
	return
}

// ChannelMessage gets a single message by ID from a given channel.
// channeld  : The ID of a Channel
// messageID : the ID of a Message
func (s *Session) ChannelMessage(channelID, messageID int64) (st *Message, err error) {

	response, err := s.RequestWithBucketID("GET", EndpointChannelMessage(channelID, messageID), nil, EndpointChannelMessage(channelID, 0))
	if err != nil {
		return
	}

	err = unmarshal(response, &st)
	return
}

// ChannelMessageAck acknowledges and marks the given message as read
// channeld  : The ID of a Channel
// messageID : the ID of a Message
// lastToken : token returned by last ack
func (s *Session) ChannelMessageAck(channelID, messageID int64, lastToken string) (st *Ack, err error) {

	body, err := s.RequestWithBucketID("POST", EndpointChannelMessageAck(channelID, messageID), &Ack{Token: lastToken}, EndpointChannelMessageAck(channelID, 0))
	if err != nil {
		return
	}

	err = unmarshal(body, &st)
	return
}

// ChannelMessageSend sends a message to the given channel.
// channelID : The ID of a Channel.
// content   : The message to send.
func (s *Session) ChannelMessageSend(channelID int64, content string) (*Message, error) {
	return s.ChannelMessageSendComplex(channelID, &MessageSend{
		Content: content,
	})
}

var quoteEscaper = strings.NewReplacer("\\", "\\\\", `"`, "\\\"")

// ChannelMessageSendComplex sends a message to the given channel.
// channelID : The ID of a Channel.
// data      : The message struct to send.
func (s *Session) ChannelMessageSendComplex(channelID int64, data *MessageSend) (st *Message, err error) {
	if data.Embed != nil && data.Embed.Type == "" {
		data.Embed.Type = "rich"
	}

	endpoint := EndpointChannelMessages(channelID)

	// TODO: Remove this when compatibility is not required.
	files := data.Files
	if data.File != nil {
		if files == nil {
			files = []*File{data.File}
		} else {
			err = fmt.Errorf("cannot specify both File and Files")
			return
		}
	}

	var response []byte
	if len(files) > 0 {
		body := &bytes.Buffer{}
		bodywriter := multipart.NewWriter(body)

		var payload []byte
		payload, err = json.Marshal(data)
		if err != nil {
			return
		}

		var p io.Writer

		h := make(textproto.MIMEHeader)
		h.Set("Content-Disposition", `form-data; name="payload_json"`)
		h.Set("Content-Type", "application/json")

		p, err = bodywriter.CreatePart(h)
		if err != nil {
			return
		}

		if _, err = p.Write(payload); err != nil {
			return
		}

		for i, file := range files {
			h := make(textproto.MIMEHeader)
			h.Set("Content-Disposition", fmt.Sprintf(`form-data; name="file%d"; filename="%s"`, i, quoteEscaper.Replace(file.Name)))
			contentType := file.ContentType
			if contentType == "" {
				contentType = "application/octet-stream"
			}
			h.Set("Content-Type", contentType)

			p, err = bodywriter.CreatePart(h)
			if err != nil {
				return
			}

			if _, err = io.Copy(p, file.Reader); err != nil {
				return
			}
		}

		err = bodywriter.Close()
		if err != nil {
			return
		}

		response, err = s.request("POST", endpoint, bodywriter.FormDataContentType(), body.Bytes(), endpoint)
	} else {
		response, err = s.RequestWithBucketID("POST", endpoint, data, endpoint)
	}
	if err != nil {
		return
	}

	err = unmarshal(response, &st)
	return
}

// ChannelMessageSendTTS sends a message to the given channel with Text to Speech.
// channelID : The ID of a Channel.
// content   : The message to send.
func (s *Session) ChannelMessageSendTTS(channelID int64, content string) (*Message, error) {
	return s.ChannelMessageSendComplex(channelID, &MessageSend{
		Content: content,
		Tts:     true,
	})
}

// ChannelMessageSendEmbed sends a message to the given channel with embedded data.
// channelID : The ID of a Channel.
// embed     : The embed data to send.
func (s *Session) ChannelMessageSendEmbed(channelID int64, embed *MessageEmbed) (*Message, error) {
	return s.ChannelMessageSendComplex(channelID, &MessageSend{
		Embed: embed,
	})
}

// ChannelMessageEdit edits an existing message, replacing it entirely with
// the given content.
// channelID  : The ID of a Channel
// messageID  : The ID of a Message
// content    : The contents of the message
func (s *Session) ChannelMessageEdit(channelID, messageID int64, content string) (*Message, error) {
	return s.ChannelMessageEditComplex(NewMessageEdit(channelID, messageID).SetContent(content))
}

// ChannelMessageEditComplex edits an existing message, replacing it entirely with
// the given MessageEdit struct
func (s *Session) ChannelMessageEditComplex(m *MessageEdit) (st *Message, err error) {
	if m.Embed != nil && m.Embed.Type == "" {
		m.Embed.Type = "rich"
	}

	response, err := s.RequestWithBucketID("PATCH", EndpointChannelMessage(m.Channel, m.ID), m, EndpointChannelMessage(m.Channel, 0))
	if err != nil {
		return
	}

	err = unmarshal(response, &st)
	return
}

// ChannelMessageEditEmbed edits an existing message with embedded data.
// channelID : The ID of a Channel
// messageID : The ID of a Message
// embed     : The embed data to send
func (s *Session) ChannelMessageEditEmbed(channelID, messageID int64, embed *MessageEmbed) (*Message, error) {
	return s.ChannelMessageEditComplex(NewMessageEdit(channelID, messageID).SetEmbed(embed))
}

// ChannelMessageDelete deletes a message from the Channel.
func (s *Session) ChannelMessageDelete(channelID, messageID int64) (err error) {

	_, err = s.RequestWithBucketID("DELETE", EndpointChannelMessage(channelID, messageID), nil, EndpointChannelMessage(channelID, 0))
	return
}

// ChannelMessagesBulkDelete bulk deletes the messages from the channel for the provided messageIDs.
// If only one messageID is in the slice call channelMessageDelete function.
// If the slice is empty do nothing.
// channelID : The ID of the channel for the messages to delete.
// messages  : The IDs of the messages to be deleted. A slice of message IDs. A maximum of 100 messages.
func (s *Session) ChannelMessagesBulkDelete(channelID int64, messages []int64) (err error) {

	if len(messages) == 0 {
		return
	}

	if len(messages) == 1 {
		err = s.ChannelMessageDelete(channelID, messages[0])
		return
	}

	if len(messages) > 100 {
		messages = messages[:100]
	}

	data := struct {
		Messages IDSlice `json:"messages"`
	}{messages}

	_, err = s.RequestWithBucketID("POST", EndpointChannelMessagesBulkDelete(channelID), data, EndpointChannelMessagesBulkDelete(channelID))
	return
}

// ChannelMessagePin pins a message within a given channel.
// channelID: The ID of a channel.
// messageID: The ID of a message.
func (s *Session) ChannelMessagePin(channelID, messageID int64) (err error) {

	_, err = s.RequestWithBucketID("PUT", EndpointChannelMessagePin(channelID, messageID), nil, EndpointChannelMessagePin(channelID, 0))
	return
}

// ChannelMessageUnpin unpins a message within a given channel.
// channelID: The ID of a channel.
// messageID: The ID of a message.
func (s *Session) ChannelMessageUnpin(channelID, messageID int64) (err error) {

	_, err = s.RequestWithBucketID("DELETE", EndpointChannelMessagePin(channelID, messageID), nil, EndpointChannelMessagePin(channelID, 0))
	return
}

// ChannelMessagesPinned returns an array of Message structures for pinned messages
// within a given channel
// channelID : The ID of a Channel.
func (s *Session) ChannelMessagesPinned(channelID int64) (st []*Message, err error) {

	body, err := s.RequestWithBucketID("GET", EndpointChannelMessagesPins(channelID), nil, EndpointChannelMessagesPins(channelID))

	if err != nil {
		return
	}

	err = unmarshal(body, &st)
	return
}

// ChannelFileSend sends a file to the given channel.
// channelID : The ID of a Channel.
// name: The name of the file.
// io.Reader : A reader for the file contents.
func (s *Session) ChannelFileSend(channelID int64, name string, r io.Reader) (*Message, error) {
	return s.ChannelMessageSendComplex(channelID, &MessageSend{File: &File{Name: name, Reader: r}})
}

// ChannelFileSendWithMessage sends a file to the given channel with an message.
// DEPRECATED. Use ChannelMessageSendComplex instead.
// channelID : The ID of a Channel.
// content: Optional Message content.
// name: The name of the file.
// io.Reader : A reader for the file contents.
func (s *Session) ChannelFileSendWithMessage(channelID int64, content string, name string, r io.Reader) (*Message, error) {
	return s.ChannelMessageSendComplex(channelID, &MessageSend{File: &File{Name: name, Reader: r}, Content: content})
}

// ChannelInvites returns an array of Invite structures for the given channel
// channelID   : The ID of a Channel
func (s *Session) ChannelInvites(channelID int64) (st []*Invite, err error) {

	body, err := s.RequestWithBucketID("GET", EndpointChannelInvites(channelID), nil, EndpointChannelInvites(channelID))
	if err != nil {
		return
	}

	err = unmarshal(body, &st)
	return
}

// ChannelInviteCreate creates a new invite for the given channel.
// channelID   : The ID of a Channel
// i           : An Invite struct with the values MaxAge, MaxUses and Temporary defined.
func (s *Session) ChannelInviteCreate(channelID int64, i Invite) (st *Invite, err error) {

	data := struct {
		MaxAge    int  `json:"max_age"`
		MaxUses   int  `json:"max_uses"`
		Temporary bool `json:"temporary"`
		Unique    bool `json:"unique"`
	}{i.MaxAge, i.MaxUses, i.Temporary, i.Unique}

	body, err := s.RequestWithBucketID("POST", EndpointChannelInvites(channelID), data, EndpointChannelInvites(channelID))
	if err != nil {
		return
	}

	err = unmarshal(body, &st)
	return
}

// ChannelPermissionSet creates a Permission Override for the given channel.
// NOTE: This func name may changed.  Using Set instead of Create because
// you can both create a new override or update an override with this function.
func (s *Session) ChannelPermissionSet(channelID, targetID int64, targetType string, allow, deny int) (err error) {

	data := struct {
		ID    int64  `json:"id,string"`
		Type  string `json:"type"`
		Allow int    `json:"allow"`
		Deny  int    `json:"deny"`
	}{targetID, targetType, allow, deny}

	_, err = s.RequestWithBucketID("PUT", EndpointChannelPermission(channelID, targetID), data, EndpointChannelPermission(channelID, 0))
	return
}

// ChannelPermissionDelete deletes a specific permission override for the given channel.
// NOTE: Name of this func may change.
func (s *Session) ChannelPermissionDelete(channelID, targetID int64) (err error) {

	_, err = s.RequestWithBucketID("DELETE", EndpointChannelPermission(channelID, targetID), nil, EndpointChannelPermission(channelID, 0))
	return
}

// ------------------------------------------------------------------------------------------------
// Functions specific to Discord Invites
// ------------------------------------------------------------------------------------------------

// Invite returns an Invite structure of the given invite
// inviteID : The invite code
func (s *Session) Invite(inviteID string) (st *Invite, err error) {

	body, err := s.RequestWithBucketID("GET", EndpointInvite(inviteID), nil, EndpointInvite(""))
	if err != nil {
		return
	}

	err = unmarshal(body, &st)
	return
}

// InviteWithCounts returns an Invite structure of the given invite including approximate member counts
// inviteID : The invite code
func (s *Session) InviteWithCounts(inviteID string) (st *Invite, err error) {

	body, err := s.RequestWithBucketID("GET", EndpointInvite(inviteID)+"?with_counts=true", nil, EndpointInvite(""))
	if err != nil {
		return
	}

	err = unmarshal(body, &st)
	return
}

// InviteDelete deletes an existing invite
// inviteID   : the code of an invite
func (s *Session) InviteDelete(inviteID string) (st *Invite, err error) {

	body, err := s.RequestWithBucketID("DELETE", EndpointInvite(inviteID), nil, EndpointInvite(""))
	if err != nil {
		return
	}

	err = unmarshal(body, &st)
	return
}

// InviteAccept accepts an Invite to a Guild or Channel
// inviteID : The invite code
func (s *Session) InviteAccept(inviteID string) (st *Invite, err error) {

	body, err := s.RequestWithBucketID("POST", EndpointInvite(inviteID), nil, EndpointInvite(""))
	if err != nil {
		return
	}

	err = unmarshal(body, &st)
	return
}

// ------------------------------------------------------------------------------------------------
// Functions specific to Discord Voice
// ------------------------------------------------------------------------------------------------

// VoiceRegions returns the voice server regions
func (s *Session) VoiceRegions() (st []*VoiceRegion, err error) {

	body, err := s.RequestWithBucketID("GET", EndpointVoiceRegions, nil, EndpointVoiceRegions)
	if err != nil {
		return
	}

	err = unmarshal(body, &st)
	return
}

// VoiceICE returns the voice server ICE information
func (s *Session) VoiceICE() (st *VoiceICE, err error) {

	body, err := s.RequestWithBucketID("GET", EndpointVoiceIce, nil, EndpointVoiceIce)
	if err != nil {
		return
	}

	err = unmarshal(body, &st)
	return
}

// ------------------------------------------------------------------------------------------------
// Functions specific to Discord Websockets
// ------------------------------------------------------------------------------------------------

// Gateway returns the websocket Gateway address
func (s *Session) Gateway() (gateway string, err error) {

	response, err := s.RequestWithBucketID("GET", EndpointGateway, nil, EndpointGateway)
	if err != nil {
		return
	}

	temp := struct {
		URL string `json:"url"`
	}{}

	err = unmarshal(response, &temp)
	if err != nil {
		return
	}

	gateway = temp.URL

	// Ensure the gateway always has a trailing slash.
	// MacOS will fail to connect if we add query params without a trailing slash on the base domain.
	if !strings.HasSuffix(gateway, "/") {
		gateway += "/"
	}

	return
}

// GatewayBot returns the websocket Gateway address and the recommended number of shards
func (s *Session) GatewayBot() (st *GatewayBotResponse, err error) {

	response, err := s.RequestWithBucketID("GET", EndpointGatewayBot, nil, EndpointGatewayBot)
	if err != nil {
		return
	}

	err = unmarshal(response, &st)
	if err != nil {
		return
	}

	// Ensure the gateway always has a trailing slash.
	// MacOS will fail to connect if we add query params without a trailing slash on the base domain.
	if !strings.HasSuffix(st.URL, "/") {
		st.URL += "/"
	}

	return
}

// Functions specific to Webhooks

// WebhookCreate returns a new Webhook.
// channelID: The ID of a Channel.
// name     : The name of the webhook.
// avatar   : The avatar of the webhook.
func (s *Session) WebhookCreate(channelID int64, name, avatar string) (st *Webhook, err error) {

	data := struct {
		Name   string `json:"name"`
		Avatar string `json:"avatar,omitempty"`
	}{name, avatar}

	body, err := s.RequestWithBucketID("POST", EndpointChannelWebhooks(channelID), data, EndpointChannelWebhooks(channelID))
	if err != nil {
		return
	}

	err = unmarshal(body, &st)

	return
}

// ChannelWebhooks returns all webhooks for a given channel.
// channelID: The ID of a channel.
func (s *Session) ChannelWebhooks(channelID int64) (st []*Webhook, err error) {

	body, err := s.RequestWithBucketID("GET", EndpointChannelWebhooks(channelID), nil, EndpointChannelWebhooks(channelID))
	if err != nil {
		return
	}

	err = unmarshal(body, &st)

	return
}

// GuildWebhooks returns all webhooks for a given guild.
// guildID: The ID of a Guild.
func (s *Session) GuildWebhooks(guildID int64) (st []*Webhook, err error) {

	body, err := s.RequestWithBucketID("GET", EndpointGuildWebhooks(guildID), nil, EndpointGuildWebhooks(guildID))
	if err != nil {
		return
	}

	err = unmarshal(body, &st)

	return
}

// Webhook returns a webhook for a given ID
// webhookID: The ID of a webhook.
func (s *Session) Webhook(webhookID int64) (st *Webhook, err error) {

	body, err := s.RequestWithBucketID("GET", EndpointWebhook(webhookID), nil, EndpointWebhooks)
	if err != nil {
		return
	}

	err = unmarshal(body, &st)

	return
}

// WebhookWithToken returns a webhook for a given ID
// webhookID: The ID of a webhook.
// token    : The auth token for the webhook.
func (s *Session) WebhookWithToken(webhookID int64, token string) (st *Webhook, err error) {

	body, err := s.RequestWithBucketID("GET", EndpointWebhookToken(webhookID, token), nil, EndpointWebhookToken(0, ""))
	if err != nil {
		return
	}

	err = unmarshal(body, &st)

	return
}

// WebhookEdit updates an existing Webhook.
// webhookID: The ID of a webhook.
// name     : The name of the webhook.
// avatar   : The avatar of the webhook.
func (s *Session) WebhookEdit(webhookID int64, name, avatar string, channelID int64) (st *Role, err error) {

	data := struct {
		Name      string `json:"name,omitempty"`
		Avatar    string `json:"avatar,omitempty"`
		ChannelID int64  `json:"channel_id,string,omitempty"`
	}{name, avatar, channelID}

	body, err := s.RequestWithBucketID("PATCH", EndpointWebhook(webhookID), data, EndpointWebhooks)
	if err != nil {
		return
	}

	err = unmarshal(body, &st)

	return
}

// WebhookEditWithToken updates an existing Webhook with an auth token.
// webhookID: The ID of a webhook.
// token    : The auth token for the webhook.
// name     : The name of the webhook.
// avatar   : The avatar of the webhook.
func (s *Session) WebhookEditWithToken(webhookID int64, token, name, avatar string) (st *Role, err error) {

	data := struct {
		Name   string `json:"name,omitempty"`
		Avatar string `json:"avatar,omitempty"`
	}{name, avatar}

	body, err := s.RequestWithBucketID("PATCH", EndpointWebhookToken(webhookID, token), data, EndpointWebhookToken(0, ""))
	if err != nil {
		return
	}

	err = unmarshal(body, &st)

	return
}

// WebhookDelete deletes a webhook for a given ID
// webhookID: The ID of a webhook.
func (s *Session) WebhookDelete(webhookID int64) (err error) {
	_, err = s.RequestWithBucketID("DELETE", EndpointWebhook(webhookID), nil, EndpointWebhooks)

	return
}

// WebhookDeleteWithToken deletes a webhook for a given ID with an auth token.
// webhookID: The ID of a webhook.
// token    : The auth token for the webhook.
func (s *Session) WebhookDeleteWithToken(webhookID int64, token string) (st *Webhook, err error) {

	body, err := s.RequestWithBucketID("DELETE", EndpointWebhookToken(webhookID, token), nil, EndpointWebhookToken(0, ""))
	if err != nil {
		return
	}

	err = unmarshal(body, &st)

	return
}

// WebhookExecute executes a webhook.
// webhookID: The ID of a webhook.
// token    : The auth token for the webhook
func (s *Session) WebhookExecute(webhookID int64, token string, wait bool, data *WebhookParams) (err error) {
	uri := EndpointWebhookToken(webhookID, token)

	if wait {
		uri += "?wait=true"
	}

	_, err = s.RequestWithBucketID("POST", uri, data, EndpointWebhookToken(0, ""))

	return
}

// MessageReactionAdd creates an emoji reaction to a message.
// channelID : The channel ID.
// messageID : The message ID.
// emoji     : Either the unicode emoji for the reaction, or a guild emoji identifier.
func (s *Session) MessageReactionAdd(channelID, messageID int64, emoji string) error {

	_, err := s.RequestWithBucketID("PUT", EndpointMessageReaction(channelID, messageID, EmojiName{emoji}, "@me"), nil, EndpointMessageReaction(channelID, 0, EmojiName{""}, ""))

	return err
}

// MessageReactionRemove deletes an emoji reaction to a message.
// channelID : The channel ID.
// messageID : The message ID.
// emoji     : Either the unicode emoji for the reaction, or a guild emoji identifier.
// userID	   : The ID of the user to delete the reaction for.
func (s *Session) MessageReactionRemove(channelID, messageID int64, emoji string, userID int64) error {

	_, err := s.RequestWithBucketID("DELETE", EndpointMessageReaction(channelID, messageID, EmojiName{emoji}, StrID(userID)), nil, EndpointMessageReaction(channelID, 0, EmojiName{""}, ""))

	return err
}

// MessageReactionRemoveMe deletes an emoji reaction to a message the current user made.
// channelID : The channel ID.
// messageID : The message ID.
// emoji     : Either the unicode emoji for the reaction, or a guild emoji identifier.
func (s *Session) MessageReactionRemoveMe(channelID, messageID int64, emoji string) error {

	_, err := s.RequestWithBucketID("DELETE", EndpointMessageReaction(channelID, messageID, EmojiName{emoji}, "@me"), nil, EndpointMessageReaction(channelID, 0, EmojiName{""}, ""))

	return err
}

// MessageReactionsRemoveAll deletes all reactions from a message
// channelID : The channel ID
// messageID : The message ID.
func (s *Session) MessageReactionsRemoveAll(channelID, messageID int64) error {

	_, err := s.RequestWithBucketID("DELETE", EndpointMessageReactionsAll(channelID, messageID), nil, EndpointMessageReactionsAll(channelID, messageID))

	return err
}

// MessageReactions gets all the users reactions for a specific emoji.
// channelID : The channel ID.
// messageID : The message ID.
// emoji     : Either the unicode emoji for the reaction, or a guild emoji identifier.
// limit     : max number of users to return (max 100)
func (s *Session) MessageReactions(channelID, messageID int64, emoji string, limit int, before, after int64) (st []*User, err error) {
	uri := EndpointMessageReactions(channelID, messageID, EmojiName{emoji})

	v := url.Values{}

	if limit > 0 {
		if limit > 100 {
			limit = 100
		}

		v.Set("limit", strconv.Itoa(limit))
	}

	if before != 0 {
		v.Set("before", strconv.FormatInt(before, 10))
	} else if after != 0 {
		v.Set("after", strconv.FormatInt(after, 10))
	}

	if len(v) > 0 {
		uri = fmt.Sprintf("%s?%s", uri, v.Encode())
	}

	body, err := s.RequestWithBucketID("GET", uri, nil, EndpointMessageReaction(channelID, 0, EmojiName{""}, ""))
	if err != nil {
		return
	}

	err = unmarshal(body, &st)
	return
}

// ------------------------------------------------------------------------------------------------
// Functions specific to user notes
// ------------------------------------------------------------------------------------------------

// UserNoteSet sets the note for a specific user.
func (s *Session) UserNoteSet(userID int64, message string) (err error) {
	data := struct {
		Note string `json:"note"`
	}{message}

	_, err = s.RequestWithBucketID("PUT", EndpointUserNotes(userID), data, EndpointUserNotes(0))
	return
}

// ------------------------------------------------------------------------------------------------
// Functions specific to Discord Relationships (Friends list)
// ------------------------------------------------------------------------------------------------

// RelationshipsGet returns an array of all the relationships of the user.
func (s *Session) RelationshipsGet() (r []*Relationship, err error) {
	body, err := s.RequestWithBucketID("GET", EndpointRelationships(), nil, EndpointRelationships())
	if err != nil {
		return
	}

	err = unmarshal(body, &r)
	return
}

// relationshipCreate creates a new relationship. (I.e. send or accept a friend request, block a user.)
// relationshipType : 1 = friend, 2 = blocked, 3 = incoming friend req, 4 = sent friend req
func (s *Session) relationshipCreate(userID int64, relationshipType int) (err error) {
	data := struct {
		Type int `json:"type"`
	}{relationshipType}

	_, err = s.RequestWithBucketID("PUT", EndpointRelationship(userID), data, EndpointRelationships())
	return
}

// RelationshipFriendRequestSend sends a friend request to a user.
// userID: ID of the user.
func (s *Session) RelationshipFriendRequestSend(userID int64) (err error) {
	err = s.relationshipCreate(userID, 4)
	return
}

// RelationshipFriendRequestAccept accepts a friend request from a user.
// userID: ID of the user.
func (s *Session) RelationshipFriendRequestAccept(userID int64) (err error) {
	err = s.relationshipCreate(userID, 1)
	return
}

// RelationshipUserBlock blocks a user.
// userID: ID of the user.
func (s *Session) RelationshipUserBlock(userID int64) (err error) {
	err = s.relationshipCreate(userID, 2)
	return
}

// RelationshipDelete removes the relationship with a user.
// userID: ID of the user.
func (s *Session) RelationshipDelete(userID int64) (err error) {
	_, err = s.RequestWithBucketID("DELETE", EndpointRelationship(userID), nil, EndpointRelationships())
	return
}

// RelationshipsMutualGet returns an array of all the users both @me and the given user is friends with.
// userID: ID of the user.
func (s *Session) RelationshipsMutualGet(userID int64) (mf []*User, err error) {
	body, err := s.RequestWithBucketID("GET", EndpointRelationshipsMutual(userID), nil, EndpointRelationshipsMutual(userID))
	if err != nil {
		return
	}

	err = unmarshal(body, &mf)
	return
}<|MERGE_RESOLUTION|>--- conflicted
+++ resolved
@@ -14,7 +14,6 @@
 	"bytes"
 	"encoding/json"
 	"fmt"
-	"github.com/pkg/errors"
 	"image"
 	_ "image/jpeg" // For JPEG decoding
 	_ "image/png"  // For PNG decoding
@@ -28,6 +27,8 @@
 	"strconv"
 	"strings"
 	"time"
+
+	"github.com/pkg/errors"
 )
 
 // All error constants
@@ -134,12 +135,8 @@
 	}
 
 	req.Header.Set("Content-Type", contentType)
-<<<<<<< HEAD
-	// TODO: Make a configurable static variable.
-	req.Header.Set("User-Agent", fmt.Sprintf("DiscordBot (https://github.com/jonas747/discordgo, v%s)", VERSION))
+	req.Header.Set("User-Agent", s.UserAgent)
 	req.Header.Set("X-RateLimit-Precision", "millisecond")
-=======
-	req.Header.Set("User-Agent", s.UserAgent)
 
 	// FIXME: Might create a race condition between other requests
 	s.onrhMu.Lock()
@@ -148,7 +145,6 @@
 		s.OptionalNextRequestHeaders.AuditLogReason = ""
 	}
 	s.onrhMu.Unlock()
->>>>>>> 337f84b5
 
 	if s.Debug {
 		for k, v := range req.Header {
